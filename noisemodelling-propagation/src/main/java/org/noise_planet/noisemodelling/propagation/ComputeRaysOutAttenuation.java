--- conflicted
+++ resolved
@@ -147,7 +147,6 @@
         }
     }
 
-<<<<<<< HEAD
     public double[] computeAttenuation(PropagationProcessPathData data, long sourceId, double sourceLi, long receiverId, List<PropagationPath> propagationPath) {
         if (data == null) {
             return new double[0];
@@ -180,32 +179,6 @@
                 aBoundary = EvaluateAttenuationCnossos.aBoundary(proPath, data);
                 for (int idfreq = 0; idfreq < data.freq_lvl.size(); idfreq++) {
                     aGlobalMeteoHom[idfreq] = -(aDiv[idfreq] + aAtm[idfreq] + aBoundary[idfreq] + aRef[idfreq]); // Eq. 2.5.6
-=======
-    public double[] computeAttenuation(PropagationProcessPathData pathData, long sourceId, double sourceLi, long receiverId, List<PropagationPath> propagationPath) {
-        if(pathData != null) {
-            // Compute receiver/source attenuation
-            EvaluateAttenuationCnossos evaluateAttenuationCnossos = new EvaluateAttenuationCnossos();
-
-            if(inputData != null && inputData.sourceGs.containsKey(sourceId)) {
-                inputData.setGs(inputData.getSourceGs((int) sourceId));
-            }
-
-            double[] propagationAttenuationSpectrum = null;
-            for (PropagationPath propath : propagationPath) {
-                List<PointPath> ptList = propath.getPointList();
-
-                propath.initPropagationPath();
-                evaluateAttenuationCnossos.initEvaluateAttenutation(pathData);
-
-                double[] Adiv = evaluateAttenuationCnossos.evaluateAdiv(propath, pathData);
-
-                double[] Aatm;
-                // In addition, Aatm and Aground shall be calculated from the total length of the propagation path.
-                if (propath.difVPoints.size() > 0) {
-                    Aatm = evaluateAttenuationCnossos.evaluateAatm(pathData, propath.getSRList().get(0).dPath);
-                }else{
-                    Aatm = evaluateAttenuationCnossos.evaluateAatm(pathData, propath.getSRList().get(0).d);
->>>>>>> e4ceffa4
                 }
                 //For testing purpose
                 if(keepAbsorption) {
