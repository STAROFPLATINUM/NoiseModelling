--- conflicted
+++ resolved
@@ -371,10 +371,7 @@
         GeometryFactory factory = new GeometryFactory();
         List<PropagationPath.PointPath> points = new ArrayList<PropagationPath.PointPath>();
         List<PropagationPath.SegmentPath> segments = new ArrayList<PropagationPath.SegmentPath>();
-<<<<<<< HEAD
-=======
         List<PropagationPath.SegmentPath> srPath = new ArrayList<PropagationPath.SegmentPath>();
->>>>>>> 99d6962d
 
         double gPath;
         double totRSDistance = 0.;
