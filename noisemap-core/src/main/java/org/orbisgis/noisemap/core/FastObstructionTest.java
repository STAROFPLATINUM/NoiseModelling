--- conflicted
+++ resolved
@@ -874,11 +874,7 @@
             double distanceRandS = path.getFirst().p0.distance(path.getLast().p1);              //distance of receiver and source
 
             // Get fullpathdistance in favourable condition p.94
-<<<<<<< HEAD
-            double Gamma = Math.max(1000,distanceRandS); // todo decide 8*distance (p.94) or distance (Dirk document) ??
-=======
             double Gamma = Math.max(1000,8*distanceRandS);
->>>>>>> 3d5b6472
             double pathDistancefav=0.0;
 
             double pathDistance = 0.0;//distance of path
@@ -897,13 +893,7 @@
             }
             double e = pathDistance - path.getFirst().getLength() - path.getLast().getLength();//distance without first part path and last part path
             double deltaDistance = pathDistance - distanceRandS;                                //delta distance
-<<<<<<< HEAD
-            // delta distance favourable
-            double deltaDistancefav = pathDistancefav - getRayCurveLength(distanceRandS, Gamma);// + Math.min(0,2*deltaDistance); // todo decide if keep min from Dirk document here or like in Directive in PathInverse
-
-=======
             double deltaDistancefav = pathDistancefav - getRayCurveLength(distanceRandS, Gamma);                                //delta distance favourable
->>>>>>> 3d5b6472
 
             //todo cas FIGURE VI.10 p. 93 Third case
 
@@ -923,7 +913,6 @@
             sOZone = new LineSegment(lastPart[0], lastPart[1]);
 
 
-<<<<<<< HEAD
             // Compute ground projected path in order to compute mean ground formulae later
             // receiver part
             List<Coordinate> roGround = new ArrayList<>();
@@ -1158,8 +1147,6 @@
             sOZone = new LineSegment(lastPart[0], lastPart[1]);
 
 
-=======
->>>>>>> 3d5b6472
             // Compute ground projected path in order to compute mean ground formulae later
             // receiver part
             List<Coordinate> roGround = new ArrayList<>();
@@ -1186,243 +1173,6 @@
             // As the insertion was done reversed this is actually sOGround, reverse again in order to fit with variable name
             totData = new DiffractionWithSoilEffetZone(rOZone, sOZone, deltaDistance,deltaDistancefav, e, pathDistance,pathDistancefav,
                     roGround, oSGround,pointHeight);
-<<<<<<< HEAD
-=======
-            return totData;
-        }
-    }
-
-    /**
-     * Get the distance of all intersections between the source and the receiver to compute vertical diffraction when source and receiver see them
-     * Must called after finishPolygonFeeding
-     *
-     * @param receiver Coordinate receiver
-     * @param source Coordinate source
-     * @return DiffractionWithSoilEffectZone
-     * Double list=DiffractionWithSoilEffectZone.diffractionData : data prepared to compute diffraction
-     * Double[DELTA_DISTANCE]:delta distance;
-     * Double[E_LENGTH]:e;
-     * Double[FULL_DIFFRACTION_DISTANCE]:the full distance of diffraction path
-     * if Double[DELTA_DISTANCE],Double[E_LENGTH],Double[FULL_DIFFRACTION_DISTANCE],Double[Full_Distance_With_Soil_Effect] are -1. then no useful intersections.
-     */
-    @SuppressWarnings("unchecked")
-    public DiffractionWithSoilEffetZone getPathInverse(Coordinate receiver, Coordinate source) {
-        //set default data
-        DiffractionWithSoilEffetZone totData = new DiffractionWithSoilEffetZone(null, null, -1,-1, -1, -1,-1,
-                new ArrayList<Coordinate>(), new ArrayList<Coordinate>(),0);
-        /*
-        data for calculate 3D diffraction,
-        first Coordinate is the coordinate after the modification coordinate system,
-        the second parameter will keep the data of original coordinate system
-        */
-
-        LineSegment rOZone = new LineSegment(new Coordinate(-1, -1), new Coordinate(-1, -1));
-        LineSegment sOZone = new LineSegment(new Coordinate(-1, -1), new Coordinate(-1, -1));
-
-        List<TriIdWithIntersection> allInterPoints = new ArrayList<>();
-        computePropagationPath(receiver, source, false, allInterPoints, true);
-        if(allInterPoints.isEmpty()) {
-            return totData;
-        }
-        List<TriIdWithIntersection> interPoints = new ArrayList<>();
-        // Keep only intersection between land and buildings.
-        TriIdWithIntersection lastInter = null;
-        for(TriIdWithIntersection inter : allInterPoints.subList(1,allInterPoints.size() - 1)) {
-            if(inter.getBuildingId() > 0 && (lastInter == null || lastInter.getBuildingId() == 0)) {
-                interPoints.add(updateZ(inter));
-            } else if(lastInter != null && inter.getBuildingId() == 0 && lastInter.getBuildingId() > 0) {
-                interPoints.add(updateZ(lastInter));
-            }
-            lastInter = inter;
-        }
-        if(lastInter != null && lastInter.getBuildingId() > 0) {
-            interPoints.add(updateZ(lastInter));
-        }
-        if(!hasBuildingWithHeight) {
-            // Cannot compute envelope is building height is not available
-            return totData;
-        }
-
-        //add point receiver and point source into list head and tail.
-        // Change from ground height for receiver and source to real receiver and source height
-        interPoints.add(0, new TriIdWithIntersection(allInterPoints.get(0), receiver));
-        interPoints.add(new TriIdWithIntersection(allInterPoints.get(allInterPoints.size() - 1), source));
-        //change Coordinate system from 3D to 2D
-        List<Coordinate> newPoints = JTSUtility.getNewCoordinateSystem(new ArrayList<Coordinate>(interPoints));
-
-        double[] pointsX;
-        pointsX = new double[newPoints.size()];
-        double[] pointsY;
-        pointsY = new double[newPoints.size()];
-
-        for (int i = 0; i < newPoints.size(); i++) {
-            pointsX[i] = newPoints.get(i).x;
-            if (!Double.isNaN(newPoints.get(i).y)) {
-                pointsY[i] = newPoints.get(i).y;
-            } else {
-                pointsY[i] = 0.;
-            }
-            newPoints.get(i).setCoordinate(new Coordinate(pointsX[i], pointsY[i]));
-        }
-        //algorithm JarvisMarch to get the convex hull
-        JarvisMarch jm = new JarvisMarch(new JarvisMarch.Points(pointsX, pointsY));
-        JarvisMarch.Points points = jm.calculateSmallestTriangle();
-        JarvisMarch.Points pointsA = jm.calculateSmallestTriangle();
-
-        double a = (points.y[2]-points.y[0])/(points.x[2]-points.x[0]);
-        pointsA.y[1]=pointsA.x[1]*a+(points.y[0]-a*points.x[0]);
-
-        List<Integer> pointsId = jm.getHullPointId();
-
-        //if there are no useful intersection
-        if (points.x.length <= 2) {
-            //after jarvis march if we get the length of list of points less than 2, so we have no useful points
-            return totData;
-        } else {
-            Coordinate osCorner = interPoints.get(interPoints.size() - 2).getCoorIntersection();
-            LinkedList<LineSegment> path = new LinkedList<>();
-            LinkedList<LineSegment> pathA = new LinkedList<>();
-            if (points.x[2] < points.x[1])
-            {
-                path.add(new LineSegment(new Coordinate(points.x[0], points.y[0]), new Coordinate(points.x[points.x.length-1], points.y[points.x.length-1])));
-                path.add(new LineSegment(new Coordinate(pointsA.x[0], pointsA.y[0]), new Coordinate(pointsA.x[points.x.length-1], pointsA.y[points.x.length-1])));
-                // FreeField test
-                TriIdWithIntersection interBegin = interPoints.get(pointsId.get(0));
-                osCorner = interBegin;
-                TriIdWithIntersection interEnd = interPoints.get(pointsId.get(points.x.length-1));
-                if (interBegin.getBuildingId() != interEnd.getBuildingId()) {
-                    Coordinate testPBegin = new Coordinate(interBegin.getCoorIntersection());
-                    Coordinate testPEnd = new Coordinate(interEnd.getCoorIntersection());
-                    testPBegin.setOrdinate(Coordinate.Z, points.y[0] + epsilon);
-                    testPEnd.setOrdinate(Coordinate.Z, points.y[points.x.length-1] + epsilon);
-                    if (!isFreeField(testPBegin, testPEnd)) {
-                        return totData;
-                    }
-                }
-                for (int i = points.x.length-2; i > 0 ; i--) {
-                    if (!(points.x[i+1] > points.x[i])) {
-                        path.add(new LineSegment(new Coordinate(points.x[i+1], points.y[i+1]), new Coordinate(points.x[i], points.y[i])));
-                        pathA.add(new LineSegment(new Coordinate(pointsA.x[i+1], pointsA.y[i+1]), new Coordinate(pointsA.x[i], pointsA.y[i])));
-                        // FreeField test
-                        interBegin = interPoints.get(pointsId.get(i+1));
-                        osCorner = interBegin;
-                        interEnd = interPoints.get(pointsId.get(i ));
-                        if (interBegin.getBuildingId() != interEnd.getBuildingId()) {
-                            Coordinate testPBegin = new Coordinate(interBegin.getCoorIntersection());
-                            Coordinate testPEnd = new Coordinate(interEnd.getCoorIntersection());
-                            testPBegin.setOrdinate(Coordinate.Z, points.y[i+1] + epsilon);
-                            testPEnd.setOrdinate(Coordinate.Z, points.y[i ] + epsilon);
-                            if (!isFreeField(testPBegin, testPEnd)) {
-                                return totData;
-                            }
-                        }
-                    } else {
-                        break;
-                    }
-                }
-
-            }else {
-                for (int i = 0; i < points.x.length - 1; i++) {
-                    if (!(points.x[i] > points.x[i + 1])) {
-                        path.add(new LineSegment(new Coordinate(points.x[i], points.y[i]), new Coordinate(points.x[i + 1], points.y[i + 1])));
-                        pathA.add(new LineSegment(new Coordinate(pointsA.x[i], pointsA.y[i]), new Coordinate(pointsA.x[i + 1], pointsA.y[i + 1])));
-
-                        // FreeField test
-                        TriIdWithIntersection interBegin = interPoints.get(pointsId.get(i));
-                        osCorner = interBegin;
-                        TriIdWithIntersection interEnd = interPoints.get(pointsId.get(i + 1));
-                        if (interBegin.getBuildingId() != interEnd.getBuildingId()) {
-                            Coordinate testPBegin = new Coordinate(interBegin.getCoorIntersection());
-                            Coordinate testPEnd = new Coordinate(interEnd.getCoorIntersection());
-                            testPBegin.setOrdinate(Coordinate.Z, points.y[i] + epsilon);
-                            testPEnd.setOrdinate(Coordinate.Z, points.y[i + 1] + epsilon);
-                            if (!isFreeField(testPBegin, testPEnd)) {
-                                return totData;
-                            }
-                        }
-                    } else {
-                        break;
-                    }
-                }
-            }
-
-
-            //we used coordinate after change coordinate system to get the right distance.
-            double distanceRandS = path.getFirst().p0.distance(path.getLast().p1);              //distance of receiver and source
-
-            // Get fullpathdistance in favourable condition p.94
-            double Gamma = Math.max(1000,8*distanceRandS);
-            double pathDistancefav=0.0;
-            double pathDistance = 0.0;//distance of path
-            //prepare data to compute pure diffraction
-            //h0 in expression diffraction:the highest point intersection
-            double pointHeight = 0.0;
-            for(LineSegment aPath : path) {
-                pathDistance = aPath.getLength() + pathDistance;
-                pathDistancefav=pathDistancefav + getRayCurveLength(aPath.getLength(), Gamma);
-                if (aPath.p0.y > pointHeight) {
-                    pointHeight = aPath.p0.y;
-                }
-            }
-
-            // Path distance using poitn A p94 CNOSSOS VI-27
-            double pathDistanceA = 0.0;//distance of path
-            for(LineSegment aPath : pathA) {
-                pathDistanceA = pathDistanceA + getRayCurveLength(aPath.getLength(), Gamma);
-            }
-
-            if (Double.isInfinite(pathDistance)) {
-                return totData;
-            }
-            double e = pathDistance - path.getFirst().getLength() - path.getLast().getLength();//distance without first part path and last part path
-            double deltaDistance = -pathDistance + distanceRandS;                                //delta distance
-            double deltaDistancefav = 2*pathDistanceA - pathDistancefav - getRayCurveLength(distanceRandS, Gamma);                                //delta distance favourable
-
-            //todo cas FIGURE VI.10 p. 93 Third case
-
-            //if we have soil data
-            Coordinate[] firstPart = new Coordinate[2];
-            Coordinate[] lastPart = new Coordinate[2];
-            firstPart[0] = receiver;
-            //get original coordinate for first intersection with building
-            firstPart[1] = interPoints.get(pointsId.get(1)).getCoorIntersection();
-
-            //get original coordinate for last intersection with building
-            lastPart[0] = interPoints.get(pointsId.get(1)).getCoorIntersection();
-            lastPart[1] = source;
-            //receiver-first intersection zone aims to calculate ground effect
-            rOZone = new LineSegment(firstPart[0], firstPart[1]);
-            //last intersection-source zone aims to calculate ground effect (between rOZone and sOZone we ignore ground effect)
-            sOZone = new LineSegment(lastPart[0], lastPart[1]);
-
-
-            // Compute ground projected path in order to compute mean ground formulae later
-            // receiver part
-            List<Coordinate> roGround = new ArrayList<>();
-            // Compute ground profile from R to first O (first building corner)
-            int rOIndex = 0;
-            for(TriIdWithIntersection tri : allInterPoints) {
-                rOIndex++;
-                if (tri.isIntersectionOnBuilding()) {
-                    break;
-                }
-            }
-            roGround.addAll(getGroundProfile(allInterPoints.subList(0, rOIndex)));
-            // Source part
-            // Compute ground profile from last O to S (last building corner)
-            int sOIndex = allInterPoints.size() - 1;
-            for(int index = allInterPoints.size() - 1; index >= 0; index--) {
-                TriIdWithIntersection tri = allInterPoints.get(index);
-                sOIndex = index;
-                if (tri.isIntersectionOnBuilding()) {
-                    break;
-                }
-            }
-            List<Coordinate> oSGround = getGroundProfile(allInterPoints.subList(sOIndex, allInterPoints.size()));
-            // As the insertion was done reversed this is actually sOGround, reverse again in order to fit with variable name
-            totData = new DiffractionWithSoilEffetZone(rOZone, sOZone, deltaDistance,deltaDistancefav, e, pathDistance,pathDistancefav,
-                    roGround, oSGround,pointHeight);
->>>>>>> 3d5b6472
             return totData;
         }
     }
