--- conflicted
+++ resolved
@@ -320,7 +320,7 @@
                             alpha_atmo[idfreq]);
                     energeticSum[idfreq] += AttenuatedWj;
                     if(propagationDebugInfo != null) {
-                        propagationDebugInfo.addNoiseContribution(idfreq, wToDba(AttenuatedWj));
+                        propagationDebugInfo.addNoiseContribution(idfreq, AttenuatedWj);
                     }
                 }
                 if(propagationDebugInfo != null && debugInfo != null) {
@@ -337,11 +337,7 @@
         //Multiple diffraction
         //CPRIME=( 1+(5*gamma)^2)/((1/3)+(5*gamma)^2)
         double gammaPart = Math.pow((5 * freq_lambda[idfreq]) / eLength, 2);
-<<<<<<< HEAD
-        double Ch=Math.min(h0*(CEL/freq_lambda[idfreq])/250,1);
-=======
         double Ch=Math.min(h0*(data.celerity/freq_lambda[idfreq])/250,1);
->>>>>>> 3d5b6472
         //NFS 31-133 page 46
         if (eLength > 0.3) {
             cprime = (1. + gammaPart) / (ONETHIRD + gammaPart);
@@ -403,7 +399,6 @@
         double deltaDistanceSprimO = (fulldistance - CGAlgorithms3D.distance(OSZone.p0, OSZone.p1)
                 + sPrim.distance(rotatedOs)) - sPrim.distance(rotatedReceiver);
         return new double[]{deltaDistanceSprimO, deltaDistanceORprim};
-<<<<<<< HEAD
     }
 
     private double[] computeCoordprime(DiffractionWithSoilEffetZone diffDataWithSoilEffet, boolean obstructedSourceReceiver) {
@@ -444,64 +439,6 @@
 
         DiffractionWithSoilEffetZone diffDataWithSoilEffetSprime = data.freeFieldFinder.getPath(receiverCoord, sPrim);
         DiffractionWithSoilEffetZone diffDataWithSoilEffetRprime = data.freeFieldFinder.getPath(rPrim, srcCoord);
-        DiffractionWithSoilEffetZone diffDataWithSoilEffetSprimeRprime = data.freeFieldFinder.getPath(rPrim, sPrim);
-        final double DeltaDistanceSp = diffDataWithSoilEffetSprime.getDeltaDistance();
-        final double DeltaDistanceRp = diffDataWithSoilEffetRprime.getDeltaDistance();
-        final double DeltaDistanceSpfav = diffDataWithSoilEffetSprime.getDeltaDistancefav();
-        final double DeltaDistanceRpfav = diffDataWithSoilEffetRprime.getDeltaDistancefav();
-        final double DeltaDistanceSpRpfav = diffDataWithSoilEffetSprimeRprime.getDeltaDistancefav();
-        final double DeltaDistanceSpRp = diffDataWithSoilEffetSprimeRprime.getDeltaDistance();
-        if (obstructedSourceReceiver) {
-            return new double[]{DeltaDistanceSp, DeltaDistanceRp, DeltaDistanceSpfav, DeltaDistanceRpfav, DeltaDistanceSpRp, DeltaDistanceSpRpfav};
-        }else{
-            return new double[]{-DeltaDistanceSp, -DeltaDistanceRp, -DeltaDistanceSpfav, -DeltaDistanceRpfav, -DeltaDistanceSpRp, -DeltaDistanceSpRpfav};
-        }
-    }
-
-
-    public void computeFreefield(Coordinate receiverCoord,
-                                 Coordinate srcCoord, double SrcReceiverDistance, double fav_probability, double hom_probability, int freqcut, List<Double> wj,
-=======
-    }
-
-    private double[] computeCoordprime(DiffractionWithSoilEffetZone diffDataWithSoilEffet, boolean obstructedSourceReceiver) {
-        final Coordinate srcCoord = diffDataWithSoilEffet.getOSZone().getCoordinate(1);
-        final Coordinate receiverCoord = diffDataWithSoilEffet.getROZone().getCoordinate(0);
-        final LineSegment OSZone = diffDataWithSoilEffet.getOSZone();
-        final LineSegment ROZone = diffDataWithSoilEffet.getROZone();
-        final double fulldistance = diffDataWithSoilEffet.getFullDiffractionDistance();
-        // R' is the projection of R on the mean ground plane (O,R)
-        List<Coordinate> planeCoordinates = new ArrayList<>(diffDataWithSoilEffet.getrOgroundCoordinates());
-        planeCoordinates.addAll(diffDataWithSoilEffet.getoSgroundCoordinates());
-        planeCoordinates = JTSUtility.getNewCoordinateSystem(planeCoordinates);
-        List<Coordinate> rOPlaneCoordinates = planeCoordinates.subList(0, diffDataWithSoilEffet.getrOgroundCoordinates().size());
-        List<Coordinate> oSPlaneCoordinates = planeCoordinates.subList(rOPlaneCoordinates.size(), planeCoordinates.size());
-        // Compute source position using new plane system
-        Coordinate rotatedSource = new Coordinate(oSPlaneCoordinates.get(oSPlaneCoordinates.size() - 1));
-        rotatedSource.setOrdinate(1, srcCoord.z);
-        Coordinate rotatedOs = new Coordinate(oSPlaneCoordinates.get(0));
-        rotatedOs.setOrdinate(1, OSZone.getCoordinate(0).z);
-        // Compute receiver position using new plane system
-        Coordinate rotatedReceiver = new Coordinate(rOPlaneCoordinates.get(0));
-        rotatedReceiver.setOrdinate(1, receiverCoord.z);
-        Coordinate rotatedOr = new Coordinate(rOPlaneCoordinates.get(rOPlaneCoordinates.size() - 1));
-        rotatedOr.setOrdinate(1, ROZone.getCoordinate(1).z);
-        // Compute mean ground plane
-        final double[] oSFuncParam = JTSUtility.getLinearRegressionPolyline(removeDuplicates(oSPlaneCoordinates));
-        final double[] rOFuncParam = JTSUtility.getLinearRegressionPolyline(removeDuplicates(rOPlaneCoordinates));
-        // Compute source and receiver image on ground
-        Coordinate rPrim = JTSUtility.makePointImage(rOFuncParam[0], rOFuncParam[1], rotatedReceiver);
-        Coordinate sPrim = JTSUtility.makePointImage(oSFuncParam[0], oSFuncParam[1], rotatedSource);
-
-        rPrim.setOrdinate(0,receiverCoord.x-rPrim.x); // todo check that !!
-        sPrim.setOrdinate(0,receiverCoord.x-sPrim.x); // todo check that !!
-        rPrim.setOrdinate(2,rPrim.y);
-        sPrim.setOrdinate(2,sPrim.y);
-        rPrim.setOrdinate(1,receiverCoord.y);
-        sPrim.setOrdinate(1,srcCoord.y);
-
-        DiffractionWithSoilEffetZone diffDataWithSoilEffetSprime = data.freeFieldFinder.getPath(receiverCoord, sPrim);
-        DiffractionWithSoilEffetZone diffDataWithSoilEffetRprime = data.freeFieldFinder.getPath(rPrim, srcCoord);
         final double DeltaDistanceSp = diffDataWithSoilEffetSprime.getDeltaDistance();
         final double DeltaDistanceRp = diffDataWithSoilEffetRprime.getDeltaDistance();
         final double DeltaDistanceSpfav = diffDataWithSoilEffetSprime.getDeltaDistancefav();
@@ -516,7 +453,6 @@
 
     public void computeFreefield(Coordinate receiverCoord,
                                  Coordinate srcCoord, double SrcReceiverDistance, double fav_probability, int freqcut, List<Double> wj,
->>>>>>> 3d5b6472
                                  List<PropagationDebugInfo> debugInfo, double[] energeticSum) {
 
         GeometryFactory factory = new GeometryFactory();
@@ -596,32 +532,19 @@
             if (data.geoWithSoilType != null) {
                 if (Double.compare(gPath, 0) != 0) {
                     //get contribution of Ground Effect, ASoil will be a negative number so it's mean a contribution effect
-<<<<<<< HEAD
-                    ASoil = getASoil(zs, zr, SrcReceiverDistance, gPathPrime, data.freq_lvl.get(idfreq), ASoilmin);
-
-=======
                     ASoil = getASoil(zs, zr, SrcReceiverDistance, gPath, data.freq_lvl.get(idfreq), ASoilmin, data.celerity);
                     // todo Gpath ou Gpathprime ?!? Gpath pour T08
->>>>>>> 3d5b6472
                 } else {
                     //NF S 31-133 page 41 if gPath=0 we will add 3dB for the receiver point, -3 means it's a contribution effect
                     ASoil = -3;
                 }
                 if (Double.compare(gPath, 0) != 0) {
                     //get contribution of Ground Effect, ASoil will be a negative number so it's mean a contribution effect
-<<<<<<< HEAD
-                    AGroundF = getAGroundF(zs, zr, SrcReceiverDistance, gPath, data.freq_lvl.get(idfreq), AGroundFmin);
-
-                } else {
-                    //CNOSSOS page 89 ??????
-                    // AGroundF = AGroundFmin;
-=======
                     AGroundF = getAGroundF(zs, zr, SrcReceiverDistance, gPath, data.freq_lvl.get(idfreq), AGroundFmin, data.celerity);
                 // todo Gpath ou Gpathprime ?!? Gpath pour T08
                 } else {
                     //CNOSSOS page 89 ??????
                   // AGroundF = AGroundFmin;
->>>>>>> 3d5b6472
                     // todo comprendre ce truc
                     AGroundF = -3;
                 }
@@ -630,19 +553,11 @@
             }
 
 
-<<<<<<< HEAD
-            AttenuatedWj = fav_probability * AttenuatedWjF + hom_probability * AttenuatedWjH;
-
-            energeticSum[idfreq] += AttenuatedWj;
-            if (propagationDebugInfo != null) {
-                propagationDebugInfo.addNoiseContribution(idfreq, wToDba(AttenuatedWj));
-=======
             AttenuatedWj = fav_probability * AttenuatedWjF + (1 - fav_probability) * AttenuatedWjH;
 
             energeticSum[idfreq] += AttenuatedWj;
             if (propagationDebugInfo != null) {
                 propagationDebugInfo.addNoiseContribution(idfreq, AttenuatedWj);
->>>>>>> 3d5b6472
             }
         }
         if (propagationDebugInfo != null) {
@@ -657,21 +572,6 @@
                                                  Coordinate srcCoord, double SrcReceiverDistance, double fav_probability, List<Double> wj,
                                                  List<PropagationDebugInfo> debugInfo, double[] energeticSum) {
 
-<<<<<<< HEAD
-        boolean concave = false;
-        DiffractionWithSoilEffetZone diffDataWithSoilEffet;
-
-        // get Fermat Path
-        if (!obstructedSourceReceiver) {
-            diffDataWithSoilEffet = data.freeFieldFinder.getPathInverse(receiverCoord, srcCoord); // compute concave Path
-            concave = true;
-        }
-        else {
-            diffDataWithSoilEffet = data.freeFieldFinder.getPath(receiverCoord, srcCoord); // compute convex Path
-        }
-
-
-=======
         DiffractionWithSoilEffetZone diffDataWithSoilEffet;
         if (!obstructedSourceReceiver) {
             diffDataWithSoilEffet = data.freeFieldFinder.getPathInverse(receiverCoord, srcCoord);
@@ -680,7 +580,6 @@
             diffDataWithSoilEffet = data.freeFieldFinder.getPath(receiverCoord, srcCoord);
         }
 
->>>>>>> 3d5b6472
         GeometryFactory factory = new GeometryFactory();
         double deltadistance = diffDataWithSoilEffet.getDeltaDistance();
         double deltadistancefav = diffDataWithSoilEffet.getDeltaDistancefav();
@@ -689,25 +588,10 @@
         double fulldistancefav = diffDataWithSoilEffet.getFullDiffractionDistancefav();
         double pointHeight = diffDataWithSoilEffet.getpointHeight();
 
-<<<<<<< HEAD
-        // todo on peut le calculer moins de fois, seulement si concave ou si on rentre dans la grande boucle
-        double[] deltaDist = computeCoordprime(diffDataWithSoilEffet, obstructedSourceReceiver);
-        double deltaDistanceORprim = deltaDist[1];
-        double deltaDistanceSprimO =deltaDist[0];
-        double deltaDistanceORprimF = deltaDist[3];
-        double deltaDistanceSprimOF = deltaDist[2];
-        double deltaDistanceSprimRprimF =  deltaDist[5];
-        double deltaDistanceSprimRprim = deltaDist[4];
-
-        //delta diffraction
-        if (Double.compare(deltadistancefav, -1.) != 0 && Double.compare(deltadistance, -1.) != 0 && Double.compare(e, -1.) != 0 &&
-                Double.compare(fulldistance, -1.) != 0 && Double.compare(fulldistancefav, -1.) != 0) {
-=======
 
         //delta diffraction
         if (Double.compare(deltadistancefav, -1.) != 0 && Double.compare(deltadistance, -1.) != 0 && Double.compare(e, -1.) != 0 &&
                 Double.compare(fulldistance, -1.) != 0) {
->>>>>>> 3d5b6472
             PropagationDebugInfo propagationDebugInfo = null;
             if (debugInfo != null) {
                 propagationDebugInfo = new PropagationDebugInfo(Arrays.asList(receiverCoord,
@@ -715,8 +599,6 @@
                         diffDataWithSoilEffet.getOSZone().p0, srcCoord),
                         new double[data.freq_lvl.size()]);
             }
-<<<<<<< HEAD
-=======
 
             // Calcul du delta <20
             // todo different if deltadistance or deltadistancefav
@@ -766,109 +648,19 @@
                         //add the intersected distance with ground effect
                         totRODistance += getIntersectedDistance(geoInter) * this.data.geoWithSoilType.get(envel.getId()).getType();
                     }
->>>>>>> 3d5b6472
-
-            int freqcut = 0;
-            int freqcutfav = 0;
-            if (concave) {
-                // todo Dirk propose d'enlever le Delta sur 4
-                for (int idfreq = 0; idfreq < data.freq_lvl.size(); idfreq++) {
-                    if (deltadistance >= -((CEL / data.freq_lvl.get(idfreq)) / 20) && deltadistance >= (((CEL / data.freq_lvl.get(idfreq)) / 4) - deltaDistanceSprimRprim)) {
-                        freqcut = idfreq + 1;
+
+                }
+                //if last intersection-source part has intersection(s)
+                if (!resultZ1.isEmpty()) {
+                    //get every envelope intersected
+                    for (EnvelopeWithIndex<Integer> envel : resultZ1) {
+                        //get the geo intersected
+                        Geometry geoInter = OSZone.toGeometry(factory).intersection(this.data.geoWithSoilType.get(envel.getId()).getGeo());
+                        //add the intersected distance with ground effect
+                        totOSDistance += getIntersectedDistance(geoInter) * this.data.geoWithSoilType.get(envel.getId()).getType();
                     }
                 }
-                for (int idfreq = 0; idfreq < data.freq_lvl.size(); idfreq++) {
-                    if (deltadistancefav >= -((CEL / data.freq_lvl.get(idfreq)) / 20) && deltadistancefav >= (((CEL / data.freq_lvl.get(idfreq)) / 4) - deltaDistanceSprimRprimF)) {
-                        freqcutfav = idfreq + 1;
-                    }
-                }
-
-<<<<<<< HEAD
-                if (freqcut != data.freq_lvl.size()) {
-                    computeFreefield(receiverCoord, srcCoord, SrcReceiverDistance, 0, (1 - fav_probability), freqcut, wj, debugInfo, energeticSum);
-                }
-                if (freqcutfav != data.freq_lvl.size()) {
-                    computeFreefield(receiverCoord, srcCoord, SrcReceiverDistance, fav_probability, 0, freqcutfav, wj, debugInfo, energeticSum);
-                }
-            }else{
-                freqcut= data.freq_lvl.size();
-                freqcutfav= freqcut;
-            }
-
-            if (freqcut != 0 || freqcutfav != 0 ) {
-                double gPathRO = 0;
-                double gPathOS = 0;
-                double gPathPrimeOS ;
-                double ASoilOSMin = 0;
-                double AGroundFOSmin = 0;
-                double AGroundFROmin = 0;
-                double ASoilROMin = 0;
-
-                LineSegment ROZone = diffDataWithSoilEffet.getROZone();
-                LineSegment OSZone = diffDataWithSoilEffet.getOSZone();
-                if (data.geoWithSoilType != null) {
-                    // test intersection with GeoSoil
-                    List<EnvelopeWithIndex<Integer>> resultZ0 = rTreeOfGeoSoil.query(new Envelope(ROZone.p0, ROZone.p1));
-                    List<EnvelopeWithIndex<Integer>> resultZ1 = rTreeOfGeoSoil.query(new Envelope(OSZone.p0, OSZone.p1));
-                    // if receiver-first intersection part has intersection(s)
-                    double totRODistance = 0.;
-                    double totOSDistance = 0.;
-                    if (!resultZ0.isEmpty()) {
-                        //get every envelope intersected
-                        for (EnvelopeWithIndex<Integer> envel : resultZ0) {
-                            //get the geo intersected
-                            Geometry geoInter = ROZone.toGeometry(factory).intersection(data.geoWithSoilType.get(envel.getId()).getGeo());
-
-                            //add the intersected distance with ground effect
-                            totRODistance += getIntersectedDistance(geoInter) * this.data.geoWithSoilType.get(envel.getId()).getType();
-                        }
-
-                    }
-                    //if last intersection-source part has intersection(s)
-                    if (!resultZ1.isEmpty()) {
-                        //get every envelope intersected
-                        for (EnvelopeWithIndex<Integer> envel : resultZ1) {
-                            //get the geo intersected
-                            Geometry geoInter = OSZone.toGeometry(factory).intersection(this.data.geoWithSoilType.get(envel.getId()).getGeo());
-                            //add the intersected distance with ground effect
-                            totOSDistance += getIntersectedDistance(geoInter) * this.data.geoWithSoilType.get(envel.getId()).getType();
-                        }
-                    }
-
-                    //NF S 31-133 page 40
-                    gPathRO = totRODistance / ROZone.getLength();
-                    gPathOS = totOSDistance / OSZone.getLength();
-                    //NF S 31-133 page 39
-                    double testFormOSZone = OSZone.getLength() / (30 * (OSZone.p0.z + srcCoord.z));
-                    double testFormROZone = ROZone.getLength() / (30 * (ROZone.p0.z + srcCoord.z));
-
-                    if (testFormOSZone <= 1) {
-                        gPathPrimeOS = testFormOSZone * gPathOS;
-                    } else {
-                        gPathPrimeOS = gPathOS;
-                    }
-
-                    //NF S 31-133 page 41 and page 40
-                    ASoilOSMin = -3 * (1 - gPathOS);
-                    if (testFormOSZone <= 1) {
-                        AGroundFOSmin = -3 * (1 - gPathPrimeOS);
-                    } else {
-                        AGroundFOSmin = -3 * (1 - gPathPrimeOS) * (1 + 2 * (1 - (1 / testFormOSZone)));
-                    }
-                    // NMPB 2008
-                    // There is no call here to take into account the correction G'trajet as the source considered is
-                    // no longer the road itself but the diffraction point. It is therefore clearly Gtrajet which must
-                    // be used in calculating the ground effects, including for the lower bound term of the formula
-                    // which becomes -3 (1-Gtrajet).
-                    ASoilROMin = -3 * (1 - gPathRO);
-                    //NF S 31-133 page 41 and page 40
-
-                    if (testFormOSZone <= 1) {
-                        AGroundFROmin = -3 * (1 - gPathRO);
-                    } else {
-                        AGroundFROmin = -3 * (1 - gPathRO) * (1 + 2 * (1 - (1 / testFormROZone)));
-                    }
-=======
+
                 //NF S 31-133 page 40
                 gPathRO = totRODistance / ROZone.getLength();
                 gPathOS = totOSDistance / OSZone.getLength();
@@ -969,23 +761,11 @@
                     deltSoilSOF = getDeltaSoil(SoilSOAttenuationF, deltaDiffSprimRF, deltaDiffSRF);
                     deltaSoilORF = getDeltaSoil(SoilORAttenuationF, deltaDiffSRprimF, deltaDiffSRF);
 
->>>>>>> 3d5b6472
-                }
-
-
-                for (int idfreq = 0; idfreq < Math.max(freqcut,freqcutfav); idfreq++) {
-                    double AttenuatedWjH = wj.get(idfreq);
-                    double AttenuatedWjF ;
-
-<<<<<<< HEAD
-                    // Geometric dispersion
-                    //fulldistance-deltdistance is the distance direct between source and receiver
-                    AttenuatedWjH = attDistW(AttenuatedWjH, fulldistance - deltadistance);
-                    AttenuatedWjH = attAtmW(
-                            AttenuatedWjH,
-                            fulldistance - deltadistance,
-                            alpha_atmo[idfreq]);
-=======
+                }
+
+                //delta sol finished
+
+
                 // Apply diffraction attenuation with ground effect if necessary
                 AttenuatedWjH = dbaToW(wToDba(AttenuatedWjH)
                         - deltaDiffSR - deltSoilSO - deltaSoilOR);
@@ -993,92 +773,16 @@
                         - deltaDiffSRF - deltSoilSOF - deltaSoilORF);
 
                 double AttenuatedWj = fav_probability * AttenuatedWjF + (1 - fav_probability) * AttenuatedWjH;
->>>>>>> 3d5b6472
-
-                    AttenuatedWjF = AttenuatedWjH;
-                    //if we add Ground effect
-                    double deltSoilSO = -3;
-                    double deltaSoilOR = 0.;
-                    double deltSoilSOF = -3;
-                    double deltaSoilORF = 0.;
-                    // NF S 31-133 page 47 9.4.3.1
-                    // δ if negative if S R are not obstructed
-                    //NF S 31-133 page 46
-                    //if delta diffraction > 25 we take 25dB for delta diffraction
-                    double deltaDiffSR = Math.min(25.,computeDeltaDiffraction(idfreq, e, deltadistance ,pointHeight));
-                    double deltaDiffSRF = Math.min(25.,computeDeltaDiffraction(idfreq, e,  deltadistancefav ,pointHeight));
-
-<<<<<<< HEAD
-                    if (data.geoWithSoilType != null) {
-                        double SoilSOAttenuation;
-                        double SoilSOAttenuationF;
-                        double SoilORAttenuation = 0;
-                        double SoilORAttenuationF = 0;
-                        //NF S 31-133 page 41
-                        if (gPathRO > 0) {
-                            SoilORAttenuation = getASoil(ROZone.p1.z, ROZone.p0.z, ROZone.getLength(), gPathRO, data.freq_lvl.get(idfreq), ASoilROMin);
-                            SoilORAttenuationF = getAGroundF(ROZone.p1.z, ROZone.p0.z, ROZone.getLength(), gPathRO, data.freq_lvl.get(idfreq), AGroundFROmin);
-
-                        }
-                        //NF S 31-133 page 41
-                        if (Double.compare(gPathOS, 0.) == 0) {
-                            SoilSOAttenuation = -3.;
-                            // ICI JE NE SAIS PAS VOIR CNOSSOS p.89
-                            // todo comprendre ce truc
-                            // SoilSOAttenuationF =AGroundFOSmin;
-                            SoilSOAttenuationF =-3;
-                        } else {
-                            SoilSOAttenuation = getASoil(OSZone.p1.z, OSZone.p0.z, OSZone.getLength(), gPathOS, data.freq_lvl.get(idfreq), ASoilOSMin);
-                            SoilSOAttenuationF = getAGroundF(OSZone.p1.z, OSZone.p0.z, OSZone.getLength(), gPathOS, data.freq_lvl.get(idfreq), AGroundFOSmin);
-                        }
-
-                        // delta soil
-                        // Compute diffraction data for deltaDiffS'R
-                        double deltaDiffSprimR = computeDeltaDiffraction(idfreq, e, deltaDistanceSprimO,pointHeight);
-                        //Compute diffraction data for deltaDiffSR'
-                        double deltaDiffSRprim = computeDeltaDiffraction(idfreq, e, deltaDistanceORprim,pointHeight);
-                        double deltaDiffSprimRF = computeDeltaDiffraction(idfreq, e, deltaDistanceSprimOF,pointHeight);
-                        //Compute diffraction data for deltaDiffSR'
-                        double deltaDiffSRprimF = computeDeltaDiffraction(idfreq, e, deltaDistanceORprimF,pointHeight);
-
-                        deltSoilSO = getDeltaSoil(SoilSOAttenuation, deltaDiffSprimR, deltaDiffSR);
-                        deltaSoilOR = getDeltaSoil(SoilORAttenuation, deltaDiffSRprim, deltaDiffSR);
-                        deltSoilSOF = getDeltaSoil(SoilSOAttenuationF, deltaDiffSprimRF, deltaDiffSRF);
-                        deltaSoilORF = getDeltaSoil(SoilORAttenuationF, deltaDiffSRprimF, deltaDiffSRF);
-                    }
-
-                    // Apply diffraction attenuation with ground effect if necessary
-                    AttenuatedWjH = dbaToW(wToDba(AttenuatedWjH)
-                            - deltaDiffSR - deltSoilSO - deltaSoilOR);
-                    AttenuatedWjF = dbaToW(wToDba(AttenuatedWjF)
-                            - deltaDiffSRF - deltSoilSOF - deltaSoilORF);
-
-                    double AttenuatedWjsum = 0;
-                    if (idfreq < freqcut){
-                        AttenuatedWjsum += (1- fav_probability) * AttenuatedWjH;
-                        energeticSum[idfreq] += (1- fav_probability) * AttenuatedWjH;
-                    }
-                    if (idfreq < freqcutfav){
-                        AttenuatedWjsum += fav_probability * AttenuatedWjF;
-                        energeticSum[idfreq] += fav_probability * AttenuatedWjF;
-                    }
-                    if (propagationDebugInfo != null) {
-                        // todo is it important that AttenuatedWj is not ok
-                        propagationDebugInfo.addNoiseContribution(idfreq, wToDba(AttenuatedWjsum));
-                    }
-=======
+
+
 
                 energeticSum[idfreq] += AttenuatedWj;
                 if (propagationDebugInfo != null) {
                     propagationDebugInfo.addNoiseContribution(idfreq, AttenuatedWj);
->>>>>>> 3d5b6472
-                }
-
-            }
-<<<<<<< HEAD
-=======
-            }
->>>>>>> 3d5b6472
+                }
+
+            }
+            }
 
 
             if (propagationDebugInfo != null && debugInfo != null) {
@@ -1162,7 +866,7 @@
 
                             energeticSum[idfreq] += attenuatedWj;
                             if (propagationDebugInfo != null) {
-                                propagationDebugInfo.addNoiseContribution(idfreq, wToDba(attenuatedWj));
+                                propagationDebugInfo.addNoiseContribution(idfreq, attenuatedWj);
                             }
                         }
                         if (debugInfo != null) {
@@ -1218,57 +922,8 @@
      * @param humidity relative humidity (in %) (0-100)
      * @return Attenuation coefficient dB/KM
      */
-<<<<<<< HEAD
-    // todo compute with the complete formula in ISO 9613-1:1996
-    private static double getAlpha(int freq) {
-        switch (freq) {
-            case 63:
-                return 0.10;
-            case 100:
-                return 0.25;
-            case 125:
-                return 0.38;
-            case 160:
-                return 0.57;
-            case 200:
-                return 0.82;
-            case 250:
-                return 1.13;
-            case 315:
-                return 1.51;
-            case 400:
-                return 1.92;
-            case 500:
-                return 2.36;
-            case 630:
-                return 2.84;
-            case 800:
-                return 3.38;
-            case 1000:
-                return 4.08;
-            case 1250:
-                return 5.05;
-            case 1600:
-                return 6.51;
-            case 2000:
-                return 8.75;
-            case 2500:
-                return 12.2;
-            case 3150:
-                return 17.7;
-            case 4000:
-                return 26.4;
-            case 5000:
-                return 39.9;
-            case 8000:
-                return 93.7;
-            default:
-                return 0.;
-        }
-=======
     public static double getAlpha(double frequency, double temperature, double pressure, double humidity) {
         return PropagationProcessData.getCoefAttAtmos(frequency, humidity, pressure, temperature + PropagationProcessData.K_0);
->>>>>>> 3d5b6472
     }
 
     private int nextFreeFieldNode(List<Coordinate> nodes, Coordinate startPt, LineSegment segmentConstraint,
@@ -1354,11 +1009,7 @@
             double fav_probability = favrose[(int)(Math.round(calcRotationAngleInDegrees(srcCoord,receiverCoord)/30))];
 
             if (!somethingHideReceiver  && !buildingOnPath) {
-<<<<<<< HEAD
-                computeFreefield(receiverCoord, srcCoord, SrcReceiverDistance, fav_probability,(1 - fav_probability), freqcut, wj, debugInfo, energeticSum);
-=======
                 computeFreefield(receiverCoord, srcCoord, SrcReceiverDistance, fav_probability, freqcut, wj, debugInfo, energeticSum);
->>>>>>> 3d5b6472
             }
 
             //Process diffraction 3D
@@ -1519,11 +1170,7 @@
                     query.expandBy(Math.min(data.maxRefDist, srcCoord.distance(receiverCoord)));
                     List queryResult = walls.query(query);
                     receiverSourcePropa(srcCoord, receiverCoord, energeticSum,
-<<<<<<< HEAD
-                            alpha_atmo, wj, data.favrose,
-=======
                             alpha_atmo, wj, data.windRose,
->>>>>>> 3d5b6472
                             (List<FastObstructionTest.Wall>) queryResult, debugInfo);
                 }
             }
@@ -1655,10 +1302,8 @@
         //NF S 31-113 page 41 Cf
         double cf = dp * (1 + 3 * w * dp * Math.pow(Math.E, -Math.sqrt(w * dp))) / (1 + w * dp);
         //NF S 31-113 page 41 A sol
-        double ASoil =-10 * Math.log10(
-                4 * Math.pow(k, 2) / Math.pow(dp, 2) *
-                (Math.pow(zs, 2) - Math.sqrt(2 * cf / k) * zs + cf / k) *
-                        (Math.pow(zr, 2) - Math.sqrt(2 * cf / k) * zr + cf / k));
+        double ASoil = -10 * Math.log10(4 * Math.pow(k, 2) / Math.pow(dp, 2) *
+                (Math.pow(zs, 2) - Math.sqrt(2 * cf / k) * zs + cf / k) * (Math.pow(zr, 2) - Math.sqrt(2 * cf / k) * zr + cf / k));
         ASoil = Math.max(ASoil, aSoilMin);
         return ASoil;
 
@@ -1673,16 +1318,10 @@
      * @param gw          Gw
      * @param fm          frequency
      * @param AGroundFMin min ASoil
-<<<<<<< HEAD
-     * @return AGroundF
-     */
-    private static double getAGroundF(double zs, double zr, double dp, double gw, int fm, double AGroundFMin) {
-=======
      * @param cel         Sound celerity m/s
      * @return AGroundF
      */
     private static double getAGroundF(double zs, double zr, double dp, double gw, int fm, double AGroundFMin, double cel) {
->>>>>>> 3d5b6472
         // CNOSSOS p89
         double alpha0 = 2 * Math.pow(10, -4);
         double deltazt = 6 * Math.pow(10, -3) * dp / (zs + zr);
@@ -1692,11 +1331,7 @@
         double zr2 = zr + deltazr + deltazt;
 
         //NF S 31-133 page 41 c
-<<<<<<< HEAD
-        double k = 2 * Math.PI * fm / CEL;
-=======
         double k = 2 * Math.PI * fm / cel;
->>>>>>> 3d5b6472
         //NF S 31-113 page 41 w
         double w = 0.0185 * Math.pow(fm, 2.5) * Math.pow(gw, 2.6) /
                 (Math.pow(fm, 1.5) * Math.pow(gw, 2.6) + 1.3 * Math.pow(10, 3) * Math.pow(fm, 0.75) * Math.pow(gw, 1.3) + 1.16 * Math.pow(10, 6));
