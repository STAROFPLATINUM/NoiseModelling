/**
 * NoiseMap is a scientific computation plugin for OrbisGIS developed in order to
 * evaluate the noise impact on urban mobility plans. This model is
 * based on the French standard method NMPB2008. It includes traffic-to-noise
 * sources evaluation and sound propagation processing.
 *
 * This version is developed at French IRSTV Institute and at IFSTTAR
 * (http://www.ifsttar.fr/) as part of the Eval-PDU project, funded by the
 * French Agence Nationale de la Recherche (ANR) under contract ANR-08-VILL-0005-01.
 *
 * Noisemap is distributed under GPL 3 license. Its reference contact is Judicaël
 * Picaut <judicael.picaut@ifsttar.fr>. It is maintained by Nicolas Fortin
 * as part of the "Atelier SIG" team of the IRSTV Institute <http://www.irstv.fr/>.
 *
 * Copyright (C) 2011 IFSTTAR
 * Copyright (C) 2011-2012 IRSTV (FR CNRS 2488)
 *
 * Noisemap is free software: you can redistribute it and/or modify it under the
 * terms of the GNU General Public License as published by the Free Software
 * Foundation, either version 3 of the License, or (at your option) any later
 * version.
 *
 * Noisemap is distributed in the hope that it will be useful, but WITHOUT ANY
 * WARRANTY; without even the implied warranty of MERCHANTABILITY or FITNESS FOR
 * A PARTICULAR PURPOSE. See the GNU General Public License for more details.
 *
 * You should have received a copy of the GNU General Public License along with
 * Noisemap. If not, see <http://www.gnu.org/licenses/>.
 *
 * For more information, please consult: <http://www.orbisgis.org/>
 * or contact directly:
 * info_at_ orbisgis.org
 */
package org.orbisgis.noisemap.core;

import org.locationtech.jts.geom.Coordinate;
import org.locationtech.jts.geom.Envelope;
import org.locationtech.jts.geom.Geometry;
import org.locationtech.jts.geom.GeometryFactory;

import java.util.ArrayList;
import java.util.Arrays;
import java.util.Collections;
import java.util.List;


import junit.framework.TestCase;
import org.orbisgis.noisemap.core.jdbc.JdbcNoiseMap;

/***
 * Sound propagation evaluation using NMPB validation scenarios
 */
public class TestSoundPropagationValidation extends TestCase {
    private static final List<Integer> freqLvl= Collections.unmodifiableList(Arrays.asList(100, 125, 160, 200, 250, 315,
            400, 500, 630, 800, 1000, 1250, 1600, 2000, 2500, 3150, 4000, 5000));
    private static final double ERROR_EPSILON_TEST7 = 0.57;

	private double[] splCompute(PropagationProcess propManager,Coordinate receiverPosition) {
		double energeticSum[] = new double[freqLvl.size()];
        List<PropagationDebugInfo> debug = new ArrayList<>();
		propManager.computeSoundLevelAtPosition(receiverPosition, energeticSum, debug);
		return energeticSum;
	}

	private void splCompare(double[] resultW,String testName,double[] expectedLevel, double splEpsilon) {
        for(int i=0; i<resultW.length; i++) {
            double dba = PropagationProcess.wToDba(resultW[i]);
            double expected = expectedLevel[i];
            assertEquals("Unit test "+testName+" failed at "+freqLvl.get(i)+" Hz",expected, dba,splEpsilon);
        }
	}

    private static ArrayList<Double> asW(double... dbValues) {
        ArrayList<Double> ret = new ArrayList<>(dbValues.length);
        for(double db_m : dbValues) {
            ret.add(PropagationProcess.dbaToW(db_m));
        }
        return ret;
    }

    /**
     * Sound propagation
     * One source, One receiver, no buildings, two ground area and no topography.
     * @throws LayerDelaunayError
     */
	public void testScene7() throws LayerDelaunayError {
		GeometryFactory factory = new GeometryFactory();
		////////////////////////////////////////////////////////////////////////////
		//Add road source as one point
		List<Geometry> srclst=new ArrayList<Geometry>(); 
		srclst.add(factory.createPoint(new Coordinate(0, 20, 0.5)));
		//Scene dimension
		Envelope cellEnvelope=new Envelope(new Coordinate(-170., -170.,0.),new Coordinate(170, 170,0.));
		//Add source sound level
		List<ArrayList<Double>> srcSpectrum=new ArrayList<ArrayList<Double>>();
        srcSpectrum.add(asW(73.1, 74.1, 76.1, 79.1, 81.1, 84.1, 86.1, 89.1, 89.1, 92.1, 93.1, 92.1, 90.1, 87.1, 84.1,
                82.1, 79.1, 77.1));
        // GeometrySoilType
        List<GeoWithSoilType> geoWithSoilTypeList = new ArrayList<>();
        geoWithSoilTypeList.add(new GeoWithSoilType(factory.toGeometry(new Envelope(-50,50,-50,50)),0.6));
        geoWithSoilTypeList.add(new GeoWithSoilType(factory.toGeometry(new Envelope(50,100,-50,50)),0.9));
		//Build query structure for sources
		QueryGeometryStructure sourcesIndex = new QueryQuadTree();
		int idsrc=0;
		for(Geometry src : srclst) {
			sourcesIndex.appendGeometry(src, idsrc);
			idsrc++;
		}
		//Create obstruction test object
		MeshBuilder mesh = new MeshBuilder();
		mesh.finishPolygonFeeding(cellEnvelope);
		
		//Retrieve Delaunay triangulation of scene
		List<Coordinate> vert=mesh.getVertices();
        FastObstructionTest manager=new FastObstructionTest(mesh.getPolygonWithHeight(), mesh.getTriangles(),
                mesh.getTriNeighbors(), mesh.getVertices());
        // rose of favourable conditions
        double[] favrose = new double[]{0.,0.,0.,0.,0.,0.,0.,0.,0.,0.,0.,0.,0.,0.,0.,0.};

		PropagationProcessData propData=new PropagationProcessData(vert, manager, sourcesIndex, srclst, srcSpectrum,
<<<<<<< HEAD
                freqLvl, 0, 0, 200,200, 1., 0., favrose,0, null,geoWithSoilTypeList, false);
=======
                freqLvl, 0, 0, 200,200, 1., 0., JdbcNoiseMap.STATIONARY_WIND_ROSE, 0, null,geoWithSoilTypeList, false);
>>>>>>> 3d5b6472
		PropagationProcessOut propDataOut=new PropagationProcessOut();
		PropagationProcess propManager=new PropagationProcess(propData, propDataOut);
		propManager.initStructures();

		//Run test
		splCompare(splCompute(propManager, new Coordinate(100, 20, 1)), "Scene 7", new double[]{22.8,23.8,25.8,28.7,
                30.7,33.7,35.6,34.5,28.7,25.4,23.0,22.7,24.0,23.8,23.2,23.3,21.9,20.8}, ERROR_EPSILON_TEST7);
	}

<<<<<<< HEAD
    /**
     * Sound propagation
     * One source, One receiver, one buildings, two ground area and no topography.
     * @throws LayerDelaunayError
     */
    public void testScene8() throws LayerDelaunayError {
        GeometryFactory factory = new GeometryFactory();
        ////////////////////////////////////////////////////////////////////////////
        //Add road source as one point
        List<Geometry> srclst=new ArrayList<Geometry>();
        srclst.add(factory.createPoint(new Coordinate(0, 20, 0.5)));
        //Scene dimension
        Envelope cellEnvelope=new Envelope(new Coordinate(-170., -170.,0.),new Coordinate(170, 170,0.));
        //Add source sound level
        List<ArrayList<Double>> srcSpectrum=new ArrayList<>();
        srcSpectrum.add(asW(73.1, 74.1, 76.1, 79.1, 81.1, 84.1, 86.1, 89.1, 89.1, 92.1, 93.1, 92.1, 90.1, 87.1, 84.1,
                82.1, 79.1, 77.1));
        // GeometrySoilType
        List<GeoWithSoilType> geoWithSoilTypeList = new ArrayList<>();
        geoWithSoilTypeList.add(new GeoWithSoilType(factory.toGeometry(new Envelope(-50,35,-100,100)),0));
        geoWithSoilTypeList.add(new GeoWithSoilType(factory.toGeometry(new Envelope(35,100,-100,100)),1));
        //Build query structure for sources
        QueryGeometryStructure sourcesIndex = new QueryQuadTree();
        int idsrc=0;
        for(Geometry src : srclst) {
            sourcesIndex.appendGeometry(src, idsrc);
            idsrc++;
        }
        //Create obstruction test object
        MeshBuilder mesh = new MeshBuilder();
        mesh.addGeometry(factory.createPolygon(new Coordinate[]{
                new Coordinate(20, 10, 0),
                new Coordinate(30, 10, 0),
                new Coordinate(30, 30, 0),
                new Coordinate(20, 30, 0),
                new Coordinate(20, 10, 0)}), 5);
        mesh.finishPolygonFeeding(cellEnvelope);

        //Retrieve Delaunay triangulation of scene
        List<Coordinate> vert=mesh.getVertices();
        FastObstructionTest manager=new FastObstructionTest(mesh.getPolygonWithHeight(), mesh.getTriangles(),
                mesh.getTriNeighbors(), mesh.getVertices());
        // rose of favourable conditions
        double[] favrose = new double[]{0.,0.,0.,0.,0.,0.,0.,0.,0.,0.,0.,0.,0.,0.,0.,0.};

        //TODO clarify, is the unit test result require the computation of Vertical diffraction + Horizontal diffraction ?
        PropagationProcessData propData=new PropagationProcessData(vert, manager, sourcesIndex, srclst, srcSpectrum,
                freqLvl, 0, 0, 200,200, 1., 0.,favrose, 0, null,geoWithSoilTypeList, true);
        PropagationProcessOut propDataOut=new PropagationProcessOut();
        PropagationProcess propManager=new PropagationProcess(propData, propDataOut);
        propManager.initStructures();

        //Run test
        splCompare(splCompute(propManager, new Coordinate(50, 20, 2)), "Scene 8", new double[]{19.9, 19.8, 20.5,
                        22.2, 22.8, 24.4, 25.0, 26.7, 25.4, 27.2, 27.1, 25.0, 22.8, 19.7, 16.5, 14.2, 10.8, 8.1},
                ERROR_EPSILON_TEST8);
    }

    /**
     * Sound propagation
     * One source, One receiver, one buildings, two ground area and no topography.
     * @throws LayerDelaunayError
     */
    public void testScene9() throws LayerDelaunayError {
        GeometryFactory factory = new GeometryFactory();
        ////////////////////////////////////////////////////////////////////////////
        //Add road source as one point
        List<Geometry> srclst=new ArrayList<Geometry>();
        srclst.add(factory.createPoint(new Coordinate(0, 20, 0.5)));
        //Scene dimension
        Envelope cellEnvelope=new Envelope(new Coordinate(-170., -170.,0.),new Coordinate(170, 170,0.));
        //Add source sound level
        List<ArrayList<Double>> srcSpectrum=new ArrayList<>();
        srcSpectrum.add(asW(73.1, 74.1, 76.1, 79.1, 81.1, 84.1, 86.1, 89.1, 89.1, 92.1, 93.1, 92.1, 90.1, 87.1, 84.1,
                82.1, 79.1, 77.1));
        // GeometrySoilType
        List<GeoWithSoilType> geoWithSoilTypeList = new ArrayList<>();
        geoWithSoilTypeList.add(new GeoWithSoilType(factory.toGeometry(new Envelope(-50,35,-100,100)),0));
        geoWithSoilTypeList.add(new GeoWithSoilType(factory.toGeometry(new Envelope(35,100,-100,100)),1));
        //Build query structure for sources
        QueryGeometryStructure sourcesIndex = new QueryQuadTree();
        int idsrc=0;
        for(Geometry src : srclst) {
            sourcesIndex.appendGeometry(src, idsrc);
            idsrc++;
        }
        //Create obstruction test object
        MeshBuilder mesh = new MeshBuilder();
        mesh.addGeometry(factory.createPolygon(new Coordinate[]{
                new Coordinate(15, 10, 0),
                new Coordinate(35, 10, 0),
                new Coordinate(35, 30, 0),
                new Coordinate(15, 30, 0),
                new Coordinate(15, 10, 0)}), 5);
        mesh.finishPolygonFeeding(cellEnvelope);

        //Retrieve Delaunay triangulation of scene
        List<Coordinate> vert=mesh.getVertices();
        FastObstructionTest manager=new FastObstructionTest(mesh.getPolygonWithHeight(), mesh.getTriangles(),
                mesh.getTriNeighbors(), mesh.getVertices());
        // rose of favourable conditions
        double[] favrose = new double[]{0.,0.,0.,0.,0.,0.,0.,0.,0.,0.,0.,0.,0.,0.,0.,0.};

        PropagationProcessData propData=new PropagationProcessData(vert, manager, sourcesIndex, srclst, srcSpectrum,
                freqLvl, 0, 0, 200,200, 1., 0., favrose,0, null,geoWithSoilTypeList, true);
        PropagationProcessOut propDataOut=new PropagationProcessOut();
        PropagationProcess propManager=new PropagationProcess(propData, propDataOut);
        propManager.initStructures();

        //Run test
        splCompare(splCompute(propManager, new Coordinate(50, 20, 2)), "Scene 9", new double[]{18.1, 17.8, 18.3, 20.0,
                        20.7, 22.5, 23.3, 25.2, 24.1, 26.0, 26.0, 24.8, 22.8, 19.7, 16.5, 14.2, 10.8, 8.1},
                ERROR_EPSILON_TEST9);
    }

    /**
     * Sound propagation
     * One source, One receiver, one buildings, two ground area and topography.
     * @throws LayerDelaunayError
     */
    public void testScene10() throws LayerDelaunayError {
        double groundHeight = 1.5;
        GeometryFactory factory = new GeometryFactory();
        ////////////////////////////////////////////////////////////////////////////
        //Add road source as one point
        List<Geometry> srclst=new ArrayList<Geometry>();
        srclst.add(factory.createPoint(new Coordinate(0, 20, 0.5)));
        //Scene dimension
        Envelope cellEnvelope=new Envelope(new Coordinate(-170., -170.,0.),new Coordinate(170, 170,0.));
        //Add source sound level
        List<ArrayList<Double>> srcSpectrum=new ArrayList<>();
        srcSpectrum.add(asW(73.1, 74.1, 76.1, 79.1, 81.1, 84.1, 86.1, 89.1, 89.1, 92.1, 93.1, 92.1, 90.1, 87.1, 84.1,
                82.1, 79.1, 77.1));
        // GeometrySoilType
        List<GeoWithSoilType> geoWithSoilTypeList = new ArrayList<>();
        geoWithSoilTypeList.add(new GeoWithSoilType(factory.toGeometry(new Envelope(-50,10,-100,100)),0));
        geoWithSoilTypeList.add(new GeoWithSoilType(factory.toGeometry(new Envelope(10,100,-100,100)),1));
        //Build query structure for sources
        QueryGeometryStructure sourcesIndex = new QueryQuadTree();
        int idsrc=0;
        for(Geometry src : srclst) {
            sourcesIndex.appendGeometry(src, idsrc);
            idsrc++;
        }
        //Create obstruction test object
        MeshBuilder mesh = new MeshBuilder();
        mesh.addGeometry(factory.createPolygon(new Coordinate[]{
                new Coordinate(20, 10, groundHeight),
                new Coordinate(30, 10, groundHeight),
                new Coordinate(30, 30, groundHeight),
                new Coordinate(20, 30, groundHeight),
                new Coordinate(20, 10, groundHeight)}), 5);
        // Add topographic points
        // Left of scene
        mesh.addTopographicPoint(new Coordinate(-50,100, 0));
        mesh.addTopographicPoint(new Coordinate(-50,30, 0));
        mesh.addTopographicPoint(new Coordinate(-50,10, 0));
        mesh.addTopographicPoint(new Coordinate(-50,-100, 0));
        // bottom hill
        mesh.addTopographicPoint(new Coordinate(10,100, 0));
        mesh.addTopographicPoint(new Coordinate(10,30, 0));
        mesh.addTopographicPoint(new Coordinate(10,10, 0));
        mesh.addTopographicPoint(new Coordinate(10,-100, 0));
        // top hill
        mesh.addTopographicPoint(new Coordinate(15,100, groundHeight));
        mesh.addTopographicPoint(new Coordinate(15,30, groundHeight));
        mesh.addTopographicPoint(new Coordinate(15,10, groundHeight));
        mesh.addTopographicPoint(new Coordinate(15,-100, groundHeight));
        // Right of scene
        mesh.addTopographicPoint(new Coordinate(100,100, groundHeight));
        mesh.addTopographicPoint(new Coordinate(100,30, groundHeight));
        mesh.addTopographicPoint(new Coordinate(100,10, groundHeight));
        mesh.addTopographicPoint(new Coordinate(100,-100, groundHeight));
        // Triangulation of scenery
        mesh.finishPolygonFeeding(cellEnvelope);
        // rose of favourable conditions
        double[] favrose = new double[]{0.,0.,0.,0.,0.,0.,0.,0.,0.,0.,0.,0.,0.,0.,0.,0.};

        //Retrieve Delaunay triangulation of scene
        List<Coordinate> vert=mesh.getVertices();
        FastObstructionTest manager=new FastObstructionTest(mesh.getPolygonWithHeight(), mesh.getTriangles(),
                mesh.getTriNeighbors(), mesh.getVertices());

        PropagationProcessData propData=new PropagationProcessData(vert, manager, sourcesIndex, srclst, srcSpectrum,
                freqLvl, 0, 0, 200,200, 1., 0., favrose,0, null,geoWithSoilTypeList, true);
        PropagationProcessOut propDataOut=new PropagationProcessOut();
        PropagationProcess propManager=new PropagationProcess(propData, propDataOut);
        propManager.initStructures();

        //Run test
        splCompare(splCompute(propManager, new Coordinate(50, 20, 2)), "Scene 10", new double[]{19.7, 19.6, 20.3, 22.0,
                        22.6, 24.2, 24.7, 26.5, 25.2, 27.0, 26.8, 24.8, 22.6, 19.4, 16.3, 14.0, 10.6, 7.9},
                ERROR_EPSILON_TEST10);
    }
=======
>>>>>>> 3d5b6472
}<|MERGE_RESOLUTION|>--- conflicted
+++ resolved
@@ -114,15 +114,9 @@
 		List<Coordinate> vert=mesh.getVertices();
         FastObstructionTest manager=new FastObstructionTest(mesh.getPolygonWithHeight(), mesh.getTriangles(),
                 mesh.getTriNeighbors(), mesh.getVertices());
-        // rose of favourable conditions
-        double[] favrose = new double[]{0.,0.,0.,0.,0.,0.,0.,0.,0.,0.,0.,0.,0.,0.,0.,0.};
 
 		PropagationProcessData propData=new PropagationProcessData(vert, manager, sourcesIndex, srclst, srcSpectrum,
-<<<<<<< HEAD
-                freqLvl, 0, 0, 200,200, 1., 0., favrose,0, null,geoWithSoilTypeList, false);
-=======
                 freqLvl, 0, 0, 200,200, 1., 0., JdbcNoiseMap.STATIONARY_WIND_ROSE, 0, null,geoWithSoilTypeList, false);
->>>>>>> 3d5b6472
 		PropagationProcessOut propDataOut=new PropagationProcessOut();
 		PropagationProcess propManager=new PropagationProcess(propData, propDataOut);
 		propManager.initStructures();
@@ -132,201 +126,4 @@
                 30.7,33.7,35.6,34.5,28.7,25.4,23.0,22.7,24.0,23.8,23.2,23.3,21.9,20.8}, ERROR_EPSILON_TEST7);
 	}
 
-<<<<<<< HEAD
-    /**
-     * Sound propagation
-     * One source, One receiver, one buildings, two ground area and no topography.
-     * @throws LayerDelaunayError
-     */
-    public void testScene8() throws LayerDelaunayError {
-        GeometryFactory factory = new GeometryFactory();
-        ////////////////////////////////////////////////////////////////////////////
-        //Add road source as one point
-        List<Geometry> srclst=new ArrayList<Geometry>();
-        srclst.add(factory.createPoint(new Coordinate(0, 20, 0.5)));
-        //Scene dimension
-        Envelope cellEnvelope=new Envelope(new Coordinate(-170., -170.,0.),new Coordinate(170, 170,0.));
-        //Add source sound level
-        List<ArrayList<Double>> srcSpectrum=new ArrayList<>();
-        srcSpectrum.add(asW(73.1, 74.1, 76.1, 79.1, 81.1, 84.1, 86.1, 89.1, 89.1, 92.1, 93.1, 92.1, 90.1, 87.1, 84.1,
-                82.1, 79.1, 77.1));
-        // GeometrySoilType
-        List<GeoWithSoilType> geoWithSoilTypeList = new ArrayList<>();
-        geoWithSoilTypeList.add(new GeoWithSoilType(factory.toGeometry(new Envelope(-50,35,-100,100)),0));
-        geoWithSoilTypeList.add(new GeoWithSoilType(factory.toGeometry(new Envelope(35,100,-100,100)),1));
-        //Build query structure for sources
-        QueryGeometryStructure sourcesIndex = new QueryQuadTree();
-        int idsrc=0;
-        for(Geometry src : srclst) {
-            sourcesIndex.appendGeometry(src, idsrc);
-            idsrc++;
-        }
-        //Create obstruction test object
-        MeshBuilder mesh = new MeshBuilder();
-        mesh.addGeometry(factory.createPolygon(new Coordinate[]{
-                new Coordinate(20, 10, 0),
-                new Coordinate(30, 10, 0),
-                new Coordinate(30, 30, 0),
-                new Coordinate(20, 30, 0),
-                new Coordinate(20, 10, 0)}), 5);
-        mesh.finishPolygonFeeding(cellEnvelope);
-
-        //Retrieve Delaunay triangulation of scene
-        List<Coordinate> vert=mesh.getVertices();
-        FastObstructionTest manager=new FastObstructionTest(mesh.getPolygonWithHeight(), mesh.getTriangles(),
-                mesh.getTriNeighbors(), mesh.getVertices());
-        // rose of favourable conditions
-        double[] favrose = new double[]{0.,0.,0.,0.,0.,0.,0.,0.,0.,0.,0.,0.,0.,0.,0.,0.};
-
-        //TODO clarify, is the unit test result require the computation of Vertical diffraction + Horizontal diffraction ?
-        PropagationProcessData propData=new PropagationProcessData(vert, manager, sourcesIndex, srclst, srcSpectrum,
-                freqLvl, 0, 0, 200,200, 1., 0.,favrose, 0, null,geoWithSoilTypeList, true);
-        PropagationProcessOut propDataOut=new PropagationProcessOut();
-        PropagationProcess propManager=new PropagationProcess(propData, propDataOut);
-        propManager.initStructures();
-
-        //Run test
-        splCompare(splCompute(propManager, new Coordinate(50, 20, 2)), "Scene 8", new double[]{19.9, 19.8, 20.5,
-                        22.2, 22.8, 24.4, 25.0, 26.7, 25.4, 27.2, 27.1, 25.0, 22.8, 19.7, 16.5, 14.2, 10.8, 8.1},
-                ERROR_EPSILON_TEST8);
-    }
-
-    /**
-     * Sound propagation
-     * One source, One receiver, one buildings, two ground area and no topography.
-     * @throws LayerDelaunayError
-     */
-    public void testScene9() throws LayerDelaunayError {
-        GeometryFactory factory = new GeometryFactory();
-        ////////////////////////////////////////////////////////////////////////////
-        //Add road source as one point
-        List<Geometry> srclst=new ArrayList<Geometry>();
-        srclst.add(factory.createPoint(new Coordinate(0, 20, 0.5)));
-        //Scene dimension
-        Envelope cellEnvelope=new Envelope(new Coordinate(-170., -170.,0.),new Coordinate(170, 170,0.));
-        //Add source sound level
-        List<ArrayList<Double>> srcSpectrum=new ArrayList<>();
-        srcSpectrum.add(asW(73.1, 74.1, 76.1, 79.1, 81.1, 84.1, 86.1, 89.1, 89.1, 92.1, 93.1, 92.1, 90.1, 87.1, 84.1,
-                82.1, 79.1, 77.1));
-        // GeometrySoilType
-        List<GeoWithSoilType> geoWithSoilTypeList = new ArrayList<>();
-        geoWithSoilTypeList.add(new GeoWithSoilType(factory.toGeometry(new Envelope(-50,35,-100,100)),0));
-        geoWithSoilTypeList.add(new GeoWithSoilType(factory.toGeometry(new Envelope(35,100,-100,100)),1));
-        //Build query structure for sources
-        QueryGeometryStructure sourcesIndex = new QueryQuadTree();
-        int idsrc=0;
-        for(Geometry src : srclst) {
-            sourcesIndex.appendGeometry(src, idsrc);
-            idsrc++;
-        }
-        //Create obstruction test object
-        MeshBuilder mesh = new MeshBuilder();
-        mesh.addGeometry(factory.createPolygon(new Coordinate[]{
-                new Coordinate(15, 10, 0),
-                new Coordinate(35, 10, 0),
-                new Coordinate(35, 30, 0),
-                new Coordinate(15, 30, 0),
-                new Coordinate(15, 10, 0)}), 5);
-        mesh.finishPolygonFeeding(cellEnvelope);
-
-        //Retrieve Delaunay triangulation of scene
-        List<Coordinate> vert=mesh.getVertices();
-        FastObstructionTest manager=new FastObstructionTest(mesh.getPolygonWithHeight(), mesh.getTriangles(),
-                mesh.getTriNeighbors(), mesh.getVertices());
-        // rose of favourable conditions
-        double[] favrose = new double[]{0.,0.,0.,0.,0.,0.,0.,0.,0.,0.,0.,0.,0.,0.,0.,0.};
-
-        PropagationProcessData propData=new PropagationProcessData(vert, manager, sourcesIndex, srclst, srcSpectrum,
-                freqLvl, 0, 0, 200,200, 1., 0., favrose,0, null,geoWithSoilTypeList, true);
-        PropagationProcessOut propDataOut=new PropagationProcessOut();
-        PropagationProcess propManager=new PropagationProcess(propData, propDataOut);
-        propManager.initStructures();
-
-        //Run test
-        splCompare(splCompute(propManager, new Coordinate(50, 20, 2)), "Scene 9", new double[]{18.1, 17.8, 18.3, 20.0,
-                        20.7, 22.5, 23.3, 25.2, 24.1, 26.0, 26.0, 24.8, 22.8, 19.7, 16.5, 14.2, 10.8, 8.1},
-                ERROR_EPSILON_TEST9);
-    }
-
-    /**
-     * Sound propagation
-     * One source, One receiver, one buildings, two ground area and topography.
-     * @throws LayerDelaunayError
-     */
-    public void testScene10() throws LayerDelaunayError {
-        double groundHeight = 1.5;
-        GeometryFactory factory = new GeometryFactory();
-        ////////////////////////////////////////////////////////////////////////////
-        //Add road source as one point
-        List<Geometry> srclst=new ArrayList<Geometry>();
-        srclst.add(factory.createPoint(new Coordinate(0, 20, 0.5)));
-        //Scene dimension
-        Envelope cellEnvelope=new Envelope(new Coordinate(-170., -170.,0.),new Coordinate(170, 170,0.));
-        //Add source sound level
-        List<ArrayList<Double>> srcSpectrum=new ArrayList<>();
-        srcSpectrum.add(asW(73.1, 74.1, 76.1, 79.1, 81.1, 84.1, 86.1, 89.1, 89.1, 92.1, 93.1, 92.1, 90.1, 87.1, 84.1,
-                82.1, 79.1, 77.1));
-        // GeometrySoilType
-        List<GeoWithSoilType> geoWithSoilTypeList = new ArrayList<>();
-        geoWithSoilTypeList.add(new GeoWithSoilType(factory.toGeometry(new Envelope(-50,10,-100,100)),0));
-        geoWithSoilTypeList.add(new GeoWithSoilType(factory.toGeometry(new Envelope(10,100,-100,100)),1));
-        //Build query structure for sources
-        QueryGeometryStructure sourcesIndex = new QueryQuadTree();
-        int idsrc=0;
-        for(Geometry src : srclst) {
-            sourcesIndex.appendGeometry(src, idsrc);
-            idsrc++;
-        }
-        //Create obstruction test object
-        MeshBuilder mesh = new MeshBuilder();
-        mesh.addGeometry(factory.createPolygon(new Coordinate[]{
-                new Coordinate(20, 10, groundHeight),
-                new Coordinate(30, 10, groundHeight),
-                new Coordinate(30, 30, groundHeight),
-                new Coordinate(20, 30, groundHeight),
-                new Coordinate(20, 10, groundHeight)}), 5);
-        // Add topographic points
-        // Left of scene
-        mesh.addTopographicPoint(new Coordinate(-50,100, 0));
-        mesh.addTopographicPoint(new Coordinate(-50,30, 0));
-        mesh.addTopographicPoint(new Coordinate(-50,10, 0));
-        mesh.addTopographicPoint(new Coordinate(-50,-100, 0));
-        // bottom hill
-        mesh.addTopographicPoint(new Coordinate(10,100, 0));
-        mesh.addTopographicPoint(new Coordinate(10,30, 0));
-        mesh.addTopographicPoint(new Coordinate(10,10, 0));
-        mesh.addTopographicPoint(new Coordinate(10,-100, 0));
-        // top hill
-        mesh.addTopographicPoint(new Coordinate(15,100, groundHeight));
-        mesh.addTopographicPoint(new Coordinate(15,30, groundHeight));
-        mesh.addTopographicPoint(new Coordinate(15,10, groundHeight));
-        mesh.addTopographicPoint(new Coordinate(15,-100, groundHeight));
-        // Right of scene
-        mesh.addTopographicPoint(new Coordinate(100,100, groundHeight));
-        mesh.addTopographicPoint(new Coordinate(100,30, groundHeight));
-        mesh.addTopographicPoint(new Coordinate(100,10, groundHeight));
-        mesh.addTopographicPoint(new Coordinate(100,-100, groundHeight));
-        // Triangulation of scenery
-        mesh.finishPolygonFeeding(cellEnvelope);
-        // rose of favourable conditions
-        double[] favrose = new double[]{0.,0.,0.,0.,0.,0.,0.,0.,0.,0.,0.,0.,0.,0.,0.,0.};
-
-        //Retrieve Delaunay triangulation of scene
-        List<Coordinate> vert=mesh.getVertices();
-        FastObstructionTest manager=new FastObstructionTest(mesh.getPolygonWithHeight(), mesh.getTriangles(),
-                mesh.getTriNeighbors(), mesh.getVertices());
-
-        PropagationProcessData propData=new PropagationProcessData(vert, manager, sourcesIndex, srclst, srcSpectrum,
-                freqLvl, 0, 0, 200,200, 1., 0., favrose,0, null,geoWithSoilTypeList, true);
-        PropagationProcessOut propDataOut=new PropagationProcessOut();
-        PropagationProcess propManager=new PropagationProcess(propData, propDataOut);
-        propManager.initStructures();
-
-        //Run test
-        splCompare(splCompute(propManager, new Coordinate(50, 20, 2)), "Scene 10", new double[]{19.7, 19.6, 20.3, 22.0,
-                        22.6, 24.2, 24.7, 26.5, 25.2, 27.0, 26.8, 24.8, 22.6, 19.4, 16.3, 14.0, 10.6, 7.9},
-                ERROR_EPSILON_TEST10);
-    }
-=======
->>>>>>> 3d5b6472
 }