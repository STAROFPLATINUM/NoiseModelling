package org.orbisgis.noisemap.h2;

import org.h2.util.StringUtils;
import org.h2gis.functions.factory.H2GISDBFactory;
import org.h2gis.functions.factory.H2GISFunctions;
import org.h2gis.utilities.SFSUtilities;
import org.junit.After;
import org.junit.AfterClass;
import org.junit.Before;
import org.junit.BeforeClass;
import org.junit.Test;

import java.io.File;
import java.net.URISyntaxException;
import java.sql.Connection;
import java.sql.ResultSet;
import java.sql.SQLException;
import java.sql.Statement;
import java.util.UUID;

import static org.junit.Assert.assertEquals;
import static org.junit.Assert.assertFalse;
import static org.junit.Assert.assertTrue;

/**
 * @author Nicolas Fortin
 */
public class PTGridTest {
    private static Connection connection;
    private Statement st;

    @BeforeClass
    public static void tearUpClass() throws Exception {
        connection = SFSUtilities.wrapConnection(H2GISDBFactory.createSpatialDataBase(PTGridTest.class.getSimpleName() + UUID.randomUUID(), false, "MV_STORE=FALSE"));
        org.h2gis.functions.factory.H2GISFunctions.load(connection);
        H2GISFunctions.registerFunction(connection.createStatement(), new BR_PtGrid3D(), "");
        H2GISFunctions.registerFunction(connection.createStatement(), new BR_PtGrid3D_Att_f(), "");
        H2GISFunctions.registerFunction(connection.createStatement(), new BR_PtGrid(), "");
        H2GISFunctions.registerFunction(connection.createStatement(), new BR_SpectrumRepartition(), "");
        H2GISFunctions.registerFunction(connection.createStatement(), new BR_EvalSource(), "");
        H2GISFunctions.registerFunction(connection.createStatement(), new BR_SpectrumRepartition(), "");
    }

    @AfterClass
    public static void tearDownClass() throws SQLException {
        connection.close();
    }

    @Before
    public void setUp() throws Exception {
        st = connection.createStatement();
    }

    @After
    public void tearDown() throws Exception {
        st.close();
    }


    private static String getRunScriptRes(String fileName) throws URISyntaxException {
        File resourceFile = new File(PTGridTest.class.getResource(fileName).toURI());
        return "RUNSCRIPT FROM "+ StringUtils.quoteStringSQL(resourceFile.getPath());
    }



    @Test
    public void testatt() throws Exception {
        // Create a single sound source
        st.execute("DROP TABLE IF EXISTS roads_src_global");
        st.execute("CREATE TEMPORARY TABLE roads_src_global(the_geom POINT)");
        st.execute("INSERT INTO roads_src_global VALUES ('POINT(0 0)'::geometry, 85)");
        // INSERT 2 points to set the computation area
        st.execute("INSERT INTO roads_src_global VALUES ('POINT(-20 -20)'::geometry, 0)");
        st.execute("INSERT INTO roads_src_global VALUES ('POINT(20 20)'::geometry, 0)");

        //ResultSet rs = st.executeQuery("select * from test_LEQ l, recepteur r where l.GID = r.ID");
        ResultSet rs = st.executeQuery("SELECT * \n" +
                "        from ATT_CARS l;");
        try {

            assertTrue(rs.next());
            //   assertTrue(rs2.next());
            //   assertEquals(rs2.getDouble("DB"), rs.getDouble("DB"));
            assertFalse(rs.next());
        } finally {
            rs.close();
            //   rs2.close();
        }
    }

    @Test
    public void comparemethods() throws Exception {
        st.execute(getRunScriptRes("test_comparemethods2.sql"));
        //ResultSet rs = st.executeQuery("select * from test_LEQ l, recepteur r where l.GID = r.ID");
        ResultSet rs = st.executeQuery("SELECT * \n" +
                "        from test_LEQ_ATT l;");
        try {

            assertTrue(rs.next());
         //   assertTrue(rs2.next());
         //   assertEquals(rs2.getDouble("DB"), rs.getDouble("DB"));
            assertFalse(rs.next());
        } finally {
            rs.close();
         //   rs2.close();
        }
    }



    @Test
    public void testFreeField() throws SQLException {
        // Create empty buildings table
        st.execute("DROP TABLE IF EXISTS BUILDINGS");
        st.execute("CREATE TABLE BUILDINGS(the_geom POLYGON)");
        // Create a single sound source
        st.execute("DROP TABLE IF EXISTS roads_src_global");
        st.execute("CREATE TEMPORARY TABLE roads_src_global(the_geom POINT, db_m double)");
        st.execute("INSERT INTO roads_src_global VALUES ('POINT(0 0)'::geometry, 85)");
        // INSERT 2 points to set the computation area
        st.execute("INSERT INTO roads_src_global VALUES ('POINT(-20 -20)'::geometry, 0)");
        st.execute("INSERT INTO roads_src_global VALUES ('POINT(20 20)'::geometry, 0)");
        // Compute spectrum repartition
        st.execute("drop table if exists roads_src;\n" +
                "CREATE TABLE roads_src AS SELECT the_geom,\n" +
                "BR_SpectrumRepartition(100,1,db_m) as db_m100,\n" +
                "BR_SpectrumRepartition(125,1,db_m) as db_m125,\n" +
                "BR_SpectrumRepartition(160,1,db_m) as db_m160,\n" +
                "BR_SpectrumRepartition(200,1,db_m) as db_m200,\n" +
                "BR_SpectrumRepartition(250,1,db_m) as db_m250,\n" +
                "BR_SpectrumRepartition(315,1,db_m) as db_m315,\n" +
                "BR_SpectrumRepartition(400,1,db_m) as db_m400,\n" +
                "BR_SpectrumRepartition(500,1,db_m) as db_m500,\n" +
                "BR_SpectrumRepartition(630,1,db_m) as db_m630,\n" +
                "BR_SpectrumRepartition(800,1,db_m) as db_m800,\n" +
                "BR_SpectrumRepartition(1000,1,db_m) as db_m1000,\n" +
                "BR_SpectrumRepartition(1250,1,db_m) as db_m1250,\n" +
                "BR_SpectrumRepartition(1600,1,db_m) as db_m1600,\n" +
                "BR_SpectrumRepartition(2000,1,db_m) as db_m2000,\n" +
                "BR_SpectrumRepartition(2500,1,db_m) as db_m2500,\n" +
                "BR_SpectrumRepartition(3150,1,db_m) as db_m3150,\n" +
                "BR_SpectrumRepartition(4000,1,db_m) as db_m4000,\n" +
                "BR_SpectrumRepartition(5000,1,db_m) as db_m5000 from roads_src_global;");
        // Create receivers points
        st.execute("DROP TABLE IF EXISTS RECEIVERS");
        st.execute("CREATE TABLE RECEIVERS(ID SERIAL, THE_GEOM POINT)");
        st.execute("INSERT INTO RECEIVERS(THE_GEOM) VALUES ('POINT(5 0)')");
        st.execute("INSERT INTO RECEIVERS(THE_GEOM) VALUES ('POINT(10 0)')");
        st.execute("INSERT INTO RECEIVERS(THE_GEOM) VALUES ('POINT(15 0)')");
        // Compute noise map
        st.execute("DROP TABLE IF EXISTS TEST");
        ResultSet rs = st.executeQuery("SELECT * FROM BR_PTGRID('buildings', 'roads_src','receivers', '', 50,50, 2,2,0.2)");
        try {
            assertTrue(rs.next());
            assertEquals(1l, rs.getLong("GID"));
            assertEquals(0, rs.getInt("CELL_ID"));
            assertEquals(59.89, 10*Math.log10(rs.getDouble("W")), 0.01);
            assertTrue(rs.next());
            assertEquals(2l, rs.getLong("GID"));
            assertEquals(0, rs.getInt("CELL_ID"));
            assertEquals(53.84, 10*Math.log10(rs.getDouble("W")), 0.01);
            assertTrue(rs.next());
            assertEquals(3l, rs.getLong("GID"));
            assertEquals(0, rs.getInt("CELL_ID"));
            assertEquals(50.3, 10*Math.log10(rs.getDouble("W")), 0.01);
            assertFalse(rs.next());
        } finally {
            rs.close();
        }
    }


    @Test
    public void testDem() throws Exception {
        st.execute("drop table if exists sound_source;\n" +
                "create table sound_source(the_geom geometry, db_m100 double,db_m125 double,db_m160 double," +
                "db_m200 double,db_m250 double,db_m315 double,db_m400 double,db_m500 double,db_m630 double,\n" +
                "db_m800 double,db_m1000 double,db_m1250 double,db_m1600 double,db_m2000 double,db_m2500 double," +
                "db_m3150 double,db_m4000 double,db_m5000 double);\n" +
                "insert into sound_source VALUES ('POINT(55 60 1)', 100, 100, 100, 100, 100, 100, 100, 100, 100, 100," +
                " 100, 100, 100, 100, 100, 100, 100, 100);\n" +
                "INSERT INTO sound_source VALUES ('POINT( -300 -300 0 )',Log10(0),Log10(0),Log10(0),Log10(0)," +
                "Log10(0),Log10(0),Log10(0),Log10(0),Log10(0),Log10(0),Log10(0),Log10(0),Log10(0),Log10(0),Log10(0)," +
                "Log10(0),Log10(0),Log10(0));\n" +
                "INSERT INTO sound_source VALUES ('POINT( 500 500 0 )',Log10(0),Log10(0),Log10(0),Log10(0),Log10(0)," +
                "Log10(0),Log10(0),Log10(0),Log10(0),Log10(0),Log10(0),Log10(0),Log10(0),Log10(0),Log10(0),Log10(0)," +
                "Log10(0),Log10(0));" +
                "");
        st.execute(getRunScriptRes("dem.sql"));
        st.execute("drop table if exists pt_lvl");
        // Create receivers points
        st.execute("DROP TABLE IF EXISTS RECEIVERS");
        st.execute("CREATE TABLE RECEIVERS(ID SERIAL, THE_GEOM POINT)");
        st.execute("INSERT INTO RECEIVERS(THE_GEOM) VALUES ('POINT (-250.56607923708552 106.76760851263573 1.6)')");
        st.execute("INSERT INTO RECEIVERS(THE_GEOM) VALUES ('POINT (-250.56607923708552 106.76760851263573 25)')");
        ResultSet rs = st.executeQuery("select * from BR_PTGRID3D('BUILDINGS', 'SOUND_SOURCE','RECEIVERS', '','DEM' ,1000,500, 2, 1, 0.2)");
        //  W must be equal to 1
        try {
            assertTrue(rs.next());
            // First receiver is hidden by the hill
            assertEquals(1, rs.getDouble("W"), 0.01);
            // Second receiver is higher than the hill
            assertTrue(rs.next());
            assertEquals(52.5, 10 * Math.log10(rs.getDouble("W")), 0.1);
            assertFalse(rs.next());
        } finally {
            rs.close();
        }
    }

    @Test
    public void testDemTopBuilding() throws Exception {
        st.execute(getRunScriptRes("dem.sql"));
        st.execute("drop table if exists sound_source;\n" +
                "create table sound_source(the_geom geometry, db_m100 double,db_m125 double,db_m160 double," +
                "db_m200 double,db_m250 double,db_m315 double,db_m400 double,db_m500 double,db_m630 double,\n" +
                "db_m800 double,db_m1000 double,db_m1250 double,db_m1600 double,db_m2000 double,db_m2500 double," +
                "db_m3150 double,db_m4000 double,db_m5000 double);\n" +
                "insert into sound_source VALUES ('POINT(68 60 5.5)', 100, 100, 100, 100, 100, 100, 100, 100, 100, 100," +
                " 100, 100, 100, 100, 100, 100, 100, 100);");
        st.execute("drop table if exists pt_lvl");
        // Create receivers points
        st.execute("DROP TABLE IF EXISTS RECEIVERS");
        st.execute("CREATE TABLE RECEIVERS(ID SERIAL, THE_GEOM POINT)");
        st.execute("INSERT INTO RECEIVERS(THE_GEOM) VALUES ('POINT (-157 60 0.438205)')");
        st.execute("INSERT INTO RECEIVERS(THE_GEOM) VALUES ('POINT (-157 60 -0.361795)')");
        st.execute("INSERT INTO RECEIVERS(THE_GEOM) VALUES ('POINT (-157 60 11.038205)')");
        st.execute("INSERT INTO RECEIVERS(THE_GEOM) VALUES ('POINT (59 60 1.6)')");
<<<<<<< HEAD
        ResultSet rs = st.executeQuery("select * from BR_PTGRID3D_ATT_f('BUILDINGS', 'HEIGHT', 'SOUND_SOURCE','RECEIVERS', 'DB_M', '','DEM' ,1000,500, 2, 1, 0.2)");
=======
        ResultSet rs = st.executeQuery("select * from BR_PTGRID3D('BUILDINGS', 'SOUND_SOURCE','RECEIVERS', '','DEM' ,1000,500, 2, 1, 0.2)");
>>>>>>> ef75412f
        //  W must be equal to 1
        try {
            assertTrue(rs.next());
            // First receiver is hidden by the hill
            assertEquals(1, rs.getDouble("W"), 0.01);
            assertTrue(rs.next());
            // Second receiver is under the ground
            assertEquals(1, rs.getDouble("W"), 0.01);
            // Third receiver is higher than the hill
            assertTrue(rs.next());
            assertEquals(28.24, 10 * Math.log10(rs.getDouble("W")), 0.1);
            // Fourth receiver is just behind the wall of building. Only horizontal diffraction on edge is contributing
            assertTrue(rs.next());
            assertEquals(65.63, 10 * Math.log10(rs.getDouble("W")), 0.1);
            assertFalse(rs.next());
        } finally {
            rs.close();
        }
    }
    @Test
    public void testGroundReflectionPropagation() throws Exception {
        st.execute("DROP TABLE IF EXISTS LANDCOVER2000");
        st.execute("CALL SHPREAD('"+TriGridTest.class.getResource("landcover2000.shp").getFile()+"', 'LANDCOVER2000')");
        st.execute(getRunScriptRes("ground-effect.sql"));
        ResultSet rs = st.executeQuery("SELECT * FROM PT_LVL");
        assertTrue(rs.next());
        assertEquals(1, rs.getInt("GID"));
        assertEquals(56.91,10*Math.log10(rs.getDouble("W")), 0.1);
        assertTrue(rs.next());
        assertEquals(2, rs.getInt("GID"));
        assertEquals(55.21,10*Math.log10(rs.getDouble("W")), 0.1);
        assertFalse(rs.next());
    }



    @Test
<<<<<<< HEAD
    public void CompareFunction() throws Exception {
        st.execute("DROP TABLE IF EXISTS CARS_100");
        st.execute("CALL SHPREAD('"+TriGridTest.class.getResource("cars_100.shp").getFile()+"', 'CARS_100')");

        st.execute("DROP TABLE IF EXISTS RECEIVERS");
        st.execute("CALL SHPREAD('"+TriGridTest.class.getResource("receivers.shp").getFile()+"', 'RECEIVERS')");

        st.execute("DROP TABLE IF EXISTS Buildings_zone_capteur");
        st.execute("CALL SHPREAD('"+TriGridTest.class.getResource("Buildings_zone_capteur.shp").getFile()+"', 'Buildings_zone_capteur')");

        st.execute("drop table if exists DUMMY");
        ResultSet rs = st.executeQuery("SELECT * FROM BR_PTGRID3D('buildings_zone_capteur', 'HAUTEUR', 'CARS_100', 'receivers', 'DB_M','', '', 250, 50, 1, 1, 0.1)");
        assertTrue(rs.next());
        assertFalse(rs.next());
=======
    public void testAlphaColumn() throws SQLException {
        // Create empty buildings table
        st.execute("DROP TABLE IF EXISTS BUILDINGS");
        st.execute("CREATE TABLE BUILDINGS(the_geom POLYGON, HEIGHT double, ALPHA double)");
        st.execute("INSERT INTO BUILDINGS VALUES ('POLYGON ((12.2 14.6, 11.5 37.3, 72.8 37.3, 71.5 12.9, 12.2 14.6))', 4, 0.28)");
        st.execute("INSERT INTO BUILDINGS VALUES ('POLYGON ((84.4 -29.8, 87.8 -10.8, 179.3 -12.2, 173.9 -32.5, 84.4 -29.8))', 4, 0.12)");
        // Create a single sound source
        st.execute("DROP TABLE IF EXISTS roads_src_global");
        st.execute("CREATE TEMPORARY TABLE roads_src_global(the_geom POINT, db_m double)");
        st.execute("INSERT INTO roads_src_global VALUES ('POINT(0 0)'::geometry, 85)");
        // INSERT 2 points to set the computation area
        st.execute("INSERT INTO roads_src_global VALUES ('POINT(-100 -100)'::geometry, 0)");
        st.execute("INSERT INTO roads_src_global VALUES ('POINT(100 100)'::geometry, 0)");
        // Compute spectrum repartition
        st.execute("drop table if exists roads_src;\n" +
                "CREATE TABLE roads_src AS SELECT the_geom,\n" +
                "BR_SpectrumRepartition(100,1,db_m) as db_m100,\n" +
                "BR_SpectrumRepartition(125,1,db_m) as db_m125,\n" +
                "BR_SpectrumRepartition(160,1,db_m) as db_m160,\n" +
                "BR_SpectrumRepartition(200,1,db_m) as db_m200,\n" +
                "BR_SpectrumRepartition(250,1,db_m) as db_m250,\n" +
                "BR_SpectrumRepartition(315,1,db_m) as db_m315,\n" +
                "BR_SpectrumRepartition(400,1,db_m) as db_m400,\n" +
                "BR_SpectrumRepartition(500,1,db_m) as db_m500,\n" +
                "BR_SpectrumRepartition(630,1,db_m) as db_m630,\n" +
                "BR_SpectrumRepartition(800,1,db_m) as db_m800,\n" +
                "BR_SpectrumRepartition(1000,1,db_m) as db_m1000,\n" +
                "BR_SpectrumRepartition(1250,1,db_m) as db_m1250,\n" +
                "BR_SpectrumRepartition(1600,1,db_m) as db_m1600,\n" +
                "BR_SpectrumRepartition(2000,1,db_m) as db_m2000,\n" +
                "BR_SpectrumRepartition(2500,1,db_m) as db_m2500,\n" +
                "BR_SpectrumRepartition(3150,1,db_m) as db_m3150,\n" +
                "BR_SpectrumRepartition(4000,1,db_m) as db_m4000,\n" +
                "BR_SpectrumRepartition(5000,1,db_m) as db_m5000 from roads_src_global;");
        // Create receivers points
        st.execute("DROP TABLE IF EXISTS RECEIVERS");
        st.execute("CREATE TABLE RECEIVERS(ID SERIAL, THE_GEOM POINT)");
        st.execute("INSERT INTO RECEIVERS(THE_GEOM) VALUES ('POINT(167.7 8.13)')");
        // Compute noise map
        st.execute("DROP TABLE IF EXISTS TEST");
        ResultSet rs = st.executeQuery("SELECT * FROM BR_PTGRID('buildings', 'roads_src','receivers','', 400,400, 2,0,0.2)");
        try {
            assertTrue(rs.next());
            assertEquals(1l, rs.getLong("GID"));
            assertEquals(0, rs.getInt("CELL_ID"));
            assertEquals(30.5, 10*Math.log10(rs.getDouble("W")), 0.1);
            assertFalse(rs.next());
        } finally {
            rs.close();
        }
>>>>>>> ef75412f
    }
}<|MERGE_RESOLUTION|>--- conflicted
+++ resolved
@@ -227,11 +227,7 @@
         st.execute("INSERT INTO RECEIVERS(THE_GEOM) VALUES ('POINT (-157 60 -0.361795)')");
         st.execute("INSERT INTO RECEIVERS(THE_GEOM) VALUES ('POINT (-157 60 11.038205)')");
         st.execute("INSERT INTO RECEIVERS(THE_GEOM) VALUES ('POINT (59 60 1.6)')");
-<<<<<<< HEAD
-        ResultSet rs = st.executeQuery("select * from BR_PTGRID3D_ATT_f('BUILDINGS', 'HEIGHT', 'SOUND_SOURCE','RECEIVERS', 'DB_M', '','DEM' ,1000,500, 2, 1, 0.2)");
-=======
         ResultSet rs = st.executeQuery("select * from BR_PTGRID3D('BUILDINGS', 'SOUND_SOURCE','RECEIVERS', '','DEM' ,1000,500, 2, 1, 0.2)");
->>>>>>> ef75412f
         //  W must be equal to 1
         try {
             assertTrue(rs.next());
@@ -269,22 +265,6 @@
 
 
     @Test
-<<<<<<< HEAD
-    public void CompareFunction() throws Exception {
-        st.execute("DROP TABLE IF EXISTS CARS_100");
-        st.execute("CALL SHPREAD('"+TriGridTest.class.getResource("cars_100.shp").getFile()+"', 'CARS_100')");
-
-        st.execute("DROP TABLE IF EXISTS RECEIVERS");
-        st.execute("CALL SHPREAD('"+TriGridTest.class.getResource("receivers.shp").getFile()+"', 'RECEIVERS')");
-
-        st.execute("DROP TABLE IF EXISTS Buildings_zone_capteur");
-        st.execute("CALL SHPREAD('"+TriGridTest.class.getResource("Buildings_zone_capteur.shp").getFile()+"', 'Buildings_zone_capteur')");
-
-        st.execute("drop table if exists DUMMY");
-        ResultSet rs = st.executeQuery("SELECT * FROM BR_PTGRID3D('buildings_zone_capteur', 'HAUTEUR', 'CARS_100', 'receivers', 'DB_M','', '', 250, 50, 1, 1, 0.1)");
-        assertTrue(rs.next());
-        assertFalse(rs.next());
-=======
     public void testAlphaColumn() throws SQLException {
         // Create empty buildings table
         st.execute("DROP TABLE IF EXISTS BUILDINGS");
@@ -335,6 +315,24 @@
         } finally {
             rs.close();
         }
->>>>>>> ef75412f
+    }
+
+
+
+    @Test
+    public void CompareFunction() throws Exception {
+        st.execute("DROP TABLE IF EXISTS CARS_100");
+        st.execute("CALL SHPREAD('"+TriGridTest.class.getResource("cars_100.shp").getFile()+"', 'CARS_100')");
+
+        st.execute("DROP TABLE IF EXISTS RECEIVERS");
+        st.execute("CALL SHPREAD('"+TriGridTest.class.getResource("receivers.shp").getFile()+"', 'RECEIVERS')");
+
+        st.execute("DROP TABLE IF EXISTS Buildings_zone_capteur");
+        st.execute("CALL SHPREAD('"+TriGridTest.class.getResource("Buildings_zone_capteur.shp").getFile()+"', 'Buildings_zone_capteur')");
+
+        st.execute("drop table if exists DUMMY");
+        ResultSet rs = st.executeQuery("SELECT * FROM BR_PTGRID3D('buildings_zone_capteur', 'HAUTEUR', 'CARS_100', 'receivers', 'DB_M','', '', 250, 50, 1, 1, 0.1)");
+        assertTrue(rs.next());
+        assertFalse(rs.next());
     }
 }