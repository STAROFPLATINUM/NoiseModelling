/**
 * NoiseModelling is a free and open-source tool designed to produce environmental noise maps on very large urban areas. It can be used as a Java library or be controlled through a user friendly web interface.
 *
 * This version is developed by Université Gustave Eiffel and CNRS
 * <http://noise-planet.org/noisemodelling.html>
 * as part of:
 * the Eval-PDU project (ANR-08-VILL-0005) 2008-2011, funded by the Agence Nationale de la Recherche (French)
 * the CENSE project (ANR-16-CE22-0012) 2017-2021, funded by the Agence Nationale de la Recherche (French)
 * the Nature4cities (N4C) project, funded by European Union’s Horizon 2020 research and innovation programme under grant agreement No 730468
 *
 * Noisemap is distributed under GPL 3 license.
 *
 * Contact: contact@noise-planet.org
 *
 * Copyright (C) 2011-2012 IRSTV (FR CNRS 2488) and Ifsttar
 * Copyright (C) 2013-2019 Ifsttar and CNRS
 * Copyright (C) 2020 Université Gustave Eiffel and CNRS
 *
 * @Author Nicolas Fortin, Université Gustave Eiffel
 * @Author Pierre Aumond, Université Gustave Eiffel
 */


package org.noise_planet.noisemodelling.wps.Receivers

import geoserver.GeoServer
import geoserver.catalog.Store
import groovy.time.TimeCategory
import org.geotools.jdbc.JDBCDataStore
import org.h2gis.functions.spatial.crs.ST_SetSRID
import org.h2gis.functions.spatial.crs.ST_Transform
import org.h2gis.utilities.SFSUtilities
import org.h2gis.utilities.TableLocation
import org.locationtech.jts.geom.Envelope
import org.locationtech.jts.geom.Geometry
import org.locationtech.jts.geom.GeometryFactory
import org.locationtech.jts.io.WKTReader

import java.sql.Connection

import groovy.sql.Sql

title = 'Random Grid'
description = '[H2GIS] Calculates a random grid of receivers. Return a table named RECEIVERS'

inputs = [buildingTableName: [name       : 'Buildings table name', title: 'Buildings table name',
                              description: '<b>Name of the Buildings table.</b>  </br>  ' +
                                      '<br>  The table shall contain : </br>' +
                                      '- <b> THE_GEOM </b> : the 2D geometry of the building (POLYGON or MULTIPOLYGON). </br>' +
                                      '- <b> HEIGHT </b> : the height of the building (FLOAT)',
                              type       : String.class],
          sourcesTableName : [name                                     : 'Sources table name', title: 'Sources table name', description: 'Keep only receivers at least at 1 meters of provided sources geometries' +
                  '<br>  The table shall contain : </br>' +
                  '- <b> THE_GEOM </b> : any geometry type. </br>', type: String.class],
          nReceivers       : [name: 'Number of receivers', title: 'Number of receivers', description: 'Number of receivers to return </br> </br> <b> Default value : 100 </b> ', type: Integer.class],
          height          : [name                               : 'height', title: 'height', description: 'Height of receivers in meters (FLOAT)' +
                  '</br> </br> <b> Default value : 4 </b> ', min: 0, max: 1, type: Double.class],
          fence           : [name         : 'Fence geometry', title: 'Extent filter', description: 'Create receivers only in the' +
        ' provided polygon', min: 0, max: 1, type: Geometry.class],
          fenceTableName  : [name                                                         : 'Fence geometry from table', title: 'Filter using table bounding box',
                             description                                                  : 'Extract the bounding box of the specified table then create only receivers' +
                                     ' on the table bounding box' +
                                     '<br>  The table shall contain : </br>' +
                                     '- <b> THE_GEOM </b> : any geometry type. </br>', min: 0, max: 1, type: String.class]]

outputs = [result: [name: 'Result output string', title: 'Result output string', description: 'This type of result does not allow the blocks to be linked together.', type: String.class]]


static Connection openGeoserverDataStoreConnection(String dbName) {
    if (dbName == null || dbName.isEmpty()) {
        dbName = new GeoServer().catalog.getStoreNames().get(0)
    }
    Store store = new GeoServer().catalog.getStore(dbName)
    JDBCDataStore jdbcDataStore = (JDBCDataStore) store.getDataStoreInfo().getDataStore(null)
    return jdbcDataStore.getDataSource().getConnection()
}


def run(input) {

    // Get name of the database
    // by default an embedded h2gis database is created
    // Advanced user can replace this database for a postGis or h2Gis server database.
    String dbName = "h2gisdb"

    // Open connection
    openGeoserverDataStoreConnection(dbName).withCloseable {
        Connection connection ->
            return [result: exec(connection, input)]
    }
}



def exec(Connection connection, input) {

    // output string, the information given back to the user
    String resultString = null

    // print to command window
    System.out.println('Start : Random grid')
    def start = new Date()

    String receivers_table_name = "RECEIVERS"

    Integer nReceivers = 100
    if (input['nReceivers']) {
        nReceivers = input['nReceivers']
    }

    Double h = 4.0d
    if (input['height']) {
        h = input['height'] as Double
    }

    String sources_table_name = "SOURCES"
    if (input['sourcesTableName']) {
        sources_table_name = input['sourcesTableName']
    }
    sources_table_name = sources_table_name.toUpperCase()


    String building_table_name = input['buildingTableName']
    building_table_name = building_table_name.toUpperCase()

    Sql sql = new Sql(connection)

    // Reproject fence
    int targetSrid = SFSUtilities.getSRID(connection, TableLocation.parse(building_table_name))
    if (targetSrid == 0 && input['sourcesTableName']) {
        targetSrid = SFSUtilities.getSRID(connection, TableLocation.parse(sources_table_name))
    }

    Geometry fenceGeom = null
    if (input['fence']) {
        if (targetSrid != 0) {
            // Transform fence to the same coordinate system than the buildings & sources
            WKTReader wktReader = new WKTReader()
            fence = wktReader.read(input['fence'] as String)
            fenceGeom = ST_Transform.ST_Transform(connection, ST_SetSRID.setSRID(fence, 4326), targetSrid)
        } else {
            System.err.println("Unable to find buildings or sources SRID, ignore fence parameters")
        }
    } else if (input['fenceTableName']) {
        fenceGeom = (new GeometryFactory()).toGeometry(SFSUtilities.getTableEnvelope(connection, TableLocation.parse(input['fenceTableName'] as String), "THE_GEOM"))
    }


    //Delete previous receivers grid...
    sql.execute(String.format("DROP TABLE IF EXISTS %s", receivers_table_name))

    def filter_geom_query = ""

    Envelope envelope
    if (fenceGeom == null) {
        envelope = SFSUtilities.getTableEnvelope(connection, TableLocation.parse(sources_table_name), "THE_GEOM");
        envelope.expandToInclude(SFSUtilities.getTableEnvelope(connection, TableLocation.parse(building_table_name), "THE_GEOM"))
    } else {
        envelope = fenceGeom.envelopeInternal
    }

    sql.execute("create table " + receivers_table_name + " as select ST_MAKEPOINT(RAND()*(" + envelope.maxX + " - " + envelope.minX.toString() + ") + " + envelope.minX.toString() + ", RAND()*(" + envelope.maxY.toString() + " - " + envelope.minY.toString() + ") + " + envelope.minY.toString() + ", "+h+") as the_geom from system_range(0," + nReceivers.toString() + ");")
    sql.execute("Create spatial index on " + receivers_table_name + "(the_geom);")

    System.out.println('Delete receivers where buildings...')
    if (input['buildingTableName']) {
        //Delete receivers inside buildings .
        sql.execute("Create spatial index on " + building_table_name + "(the_geom);")
        sql.execute("delete from " + receivers_table_name + " g where exists (select 1 from " + building_table_name + " b where g.the_geom && b.the_geom and ST_distance(b.the_geom, g.the_geom) < 1 and b.height >= "+h+" limit 1);")
    }

    System.out.println('Delete receivers where sound sources...')
    if (input['sourcesTableName']) {
        //Delete receivers near sources
        sql.execute("Create spatial index on " + sources_table_name + "(the_geom);")
        sql.execute("delete from " + receivers_table_name + " g where exists (select 1 from " + sources_table_name + " r where st_expand(g.the_geom, 1) && r.the_geom and st_distance(g.the_geom, r.the_geom) < 1 limit 1);")
    }

    System.out.println('Add Primary Key column...')
    sql.execute("ALTER TABLE " + receivers_table_name + " ADD pk INT AUTO_INCREMENT PRIMARY KEY;")

<<<<<<< HEAD
=======

>>>>>>> 36041fed
    // Process Done
    resultString = "Process done. Table of receivers " + receivers_table_name + " created !"

    // print to command window
    System.out.println('Result : ' + resultString)
    System.out.println('End : Random receivers ')
    System.out.println('Duration : ' + TimeCategory.minus(new Date(), start))

    // print to WPS Builder
    return resultString

}<|MERGE_RESOLUTION|>--- conflicted
+++ resolved
@@ -179,10 +179,6 @@
     System.out.println('Add Primary Key column...')
     sql.execute("ALTER TABLE " + receivers_table_name + " ADD pk INT AUTO_INCREMENT PRIMARY KEY;")
 
-<<<<<<< HEAD
-=======
-
->>>>>>> 36041fed
     // Process Done
     resultString = "Process done. Table of receivers " + receivers_table_name + " created !"
 
