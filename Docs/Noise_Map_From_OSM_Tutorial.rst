Noise Map from OSM - Tutorial
^^^^^^^^^^^^^^^^^^^^^^^^^^^^^^^^^^^^

Prerequisites
~~~~~~~~~~~~~~~~~

- You need at least NoiseModelling v.3.0.6, the best is always to use last release.
- If you have just finished the first tutorial, please clean your database with the WPS block *Clean_Database*

.. warning::
   Don't forget to check the *Are you sure* check box before running the process. 

Step 1:  Importing OSM data to the database
~~~~~~~~~~~~~~~~~~~~~~~~~~~~~~~~~~~~~~~~~~~~~~~~~~~~~~~~~~~~~~~~~~~~~~~~~~
Exporting data from openstreetmap.org
------------------------------------------------
* Go to https://www.openstreetmap.org
* Zoom in on the area you want to export
* Export the zone in .osm or .osm.gz format with *Export* button 

.. warning::
   For Mac users, safari may automatically rename the file to "map.osm.xml". Simply delete the ".xml" extension before import.

Import to the database
------------------------------------------------
* Use the WPS block *OsmToInputData*

.. note::
  - Noise Modelling use metric projections, please identifies a local projection for your area of interest and its SRID
  - Inform the target projection identifier field with the corresponding SRID
  - Enter the path to the file map.osm
  - Select OsmToInputData box then click on the green button

.. warning::
   The current import script from open street map can produce geometries incompatible with NoiseModelling. If an area is a problem try to reduce the area. A much more robust version of this script will be available soon. 
  
Three tables must be created: GROUND, BUILDINGS, ROADS

Step 2: Viewing tables and data layers
~~~~~~~~~~~~~~~~~~~~~~~~~~~~~~~~~~~~~~~~~~~~~~~~~~~~~~
Using WPSBuilder
--------------------------------
* The contents of the database can be viewed using *Display_Database*.
* A spatial layer can be visualized using *Table_Visualization_Map*.
* A data table can be visualized using *Table_Visualization_Data*.

Viewing the database
--------------------------------
* **Export a table**
It is also possible to export the tables via *Export_Table* in Shapefile, CSV or GeoJSON format.

* **Viewing a table**
Then import these tables into your preferred Geographic Information System (*e.g.* OrbisGIS, QGIS).
You can then graphically visualize your data layer, but also the data it contains. Take the time to familiarize yourself with your chosen GIS.

* **Adding a background map**
OrbisGIS/QGIS allow you to add an OSM background map : https://wiki.openstreetmap.org/wiki/QGIS

* **Change colors**
OrbisGIS/QGIS allow you to change layer colors (e.g. Surface_osm in green, Buildings_OSM in gray, ROADS in red).

Step 3: Generating a Receiver table
~~~~~~~~~~~~~~~~~~~~~~~~~~~~~~~~~~~~~~~~~~~~~~~~~~~~~~

The locations of noise level evaluation points needs to be defined.

Use *Delaunay_Grid* with the previously generated BUILDINGS table as the buildings table, and ROADS as *Sources table name*.
Other parameters are optional.

Don't forget to view your resulting layer in WPSBuilder or OrbisGIS/QGIS to check that it meets your expectations.

This processing block will give the possibility to generate a noise map later.

Step 4: Using Noise Modelling
~~~~~~~~~~~~~~~~~~~~~~~~~~~~~~~~~~~~~~~~~~~~~~~~~~~~~~
Associating an emission noise level with roads
------------------------------------------------------------------------------
The *Road_Emission_from_Traffic* block is used to generate a road layer, called LW_ROADS, containing LW emission noise level values in accordance with the emission laws of the CNOSSOS model. The format of the input road layer can be found in the description of the WPS Block.

Don't forget to view your resulting layer in WPSBuilder or OrbisGIS/QGIS to verify that it meets your expectations.

Source to Receiver Propagation
------------------------------------------------------------------------------
The *Noise_level_from_source* block allows to generate a layer of receiver points with associated sound levels corresponding to the sound level emitted by the sources (created table LW_ROADS) propagated to the receivers according to the CNOSSOS propagation laws.

Step 5: Create Isosurfaces map
~~~~~~~~~~~~~~~~~~~~~~~~~~~~~~~~~~~~~~~~~~~~~~~~~~

<<<<<<< HEAD
Exporting
--------------
You can then export one of the output table LDAY_GEOM, LEVENING_GEOM, LNIGHT_GEOM and LDEN_GEOM via *Export_Table* in shapefile or GeoJSON format.

Viewing
--------------
You can view this layer in your favorite GIS. You can then apply a color gradient to your receiver points based on one of the sound levels column.

=======
Create an interpolation of levels between receivers points using the block *Create_Isosurface*.

Set *LDEN_GEOM* as *Name of the noise table*.

Step 6: Viewing the result
~~~~~~~~~~~~~~~~~~~~~~~~~~~~~~~~~~~~~~~~~~~~~~~~~~

Exporting
--------------
You can then export the output table CONTOURING_NOISE_MAP via *Export_Table* in shapefile or GeoJSON format.

Viewing
--------------
You can view this layer in your favorite GIS. You can then apply a color gradient on ISOLVL field, the noise level intervals are in ISOLABEL field.
>>>>>>> 2e978d9e
<|MERGE_RESOLUTION|>--- conflicted
+++ resolved
@@ -86,16 +86,6 @@
 Step 5: Create Isosurfaces map
 ~~~~~~~~~~~~~~~~~~~~~~~~~~~~~~~~~~~~~~~~~~~~~~~~~~
 
-<<<<<<< HEAD
-Exporting
---------------
-You can then export one of the output table LDAY_GEOM, LEVENING_GEOM, LNIGHT_GEOM and LDEN_GEOM via *Export_Table* in shapefile or GeoJSON format.
-
-Viewing
---------------
-You can view this layer in your favorite GIS. You can then apply a color gradient to your receiver points based on one of the sound levels column.
-
-=======
 Create an interpolation of levels between receivers points using the block *Create_Isosurface*.
 
 Set *LDEN_GEOM* as *Name of the noise table*.
@@ -109,5 +99,4 @@
 
 Viewing
 --------------
-You can view this layer in your favorite GIS. You can then apply a color gradient on ISOLVL field, the noise level intervals are in ISOLABEL field.
->>>>>>> 2e978d9e
+You can view this layer in your favorite GIS. You can then apply a color gradient on ISOLVL field, the noise level intervals are in ISOLABEL field.